<<<<<<< HEAD
## v0.25.0 (WIP)

- ⚠️ Upgraded Google OAuth2 auth, token and userinfo endpoints to their latest versions.
    _For users that doesn't do anything custom with the Google account response or the `urlCallback`, this should be a non-breaking change. The exceptions that I could find are:_
    - `/v3/userinfo` auth response changes:
        ```
        meta.rawUser.id             => meta.rawUser.sub
        meta.rawUser.verified_email => meta.rawUser.email_verified
        ```
    - `/v2/auth` query parameters changes:
        if you are specifying custom `approval_prompt=force` query parameter in the `urlCallback`, you'll have to replace it with `prompt=consent`

- Upgraded to `golang-jwt/jwt/v5`.

- Added JSVM `new Timezone(name)` binding for constructing `time.Location` value ([#6219](https://github.com/pocketbase/pocketbase/discussions/6219)).


## v0.24.2 (WIP)
=======
## v0.24.2
>>>>>>> 1e9847e9

- Fixed display fields extraction when there are multiple "Presentable" `relation` fields in a single related collection ([#6229](https://github.com/pocketbase/pocketbase/issues/6229)).


## v0.24.1

- Added missing time macros in the UI autocomplete.

- Fixed JSVM types for structs and functions with multiple generic parameters.


## v0.24.0

- ⚠️ Removed the "dry submit" when executing the collections Create API rule
    (you can find more details why this change was introduced and how it could affect your app in https://github.com/pocketbase/pocketbase/discussions/6073).
    For most users it should be non-breaking change, BUT if you have Create API rules that uses self-references or view counters you may have to adjust them manually.
    With this change the "multi-match" operators are also normalized in case the targeted collection doesn't have any records
    (_or in other words, `@collection.example.someField != "test"` will result to `true` if `example` collection has no records because it satisfies the condition that all available "example" records mustn't have `someField` equal to "test"_).
    As a side-effect of all of the above minor changes, the record create API performance has been also improved ~4x times in high concurrent scenarios (500 concurrent clients inserting total of 50k records - [old (58.409064001s)](https://github.com/pocketbase/benchmarks/blob/54140be5fb0102f90034e1370c7f168fbcf0ddf0/results/hetzner_cax41_cgo.md#creating-50000-posts100k-reqs50000-conc500-rulerequestauthid----requestdatapublicisset--true) vs [new (13.580098262s)](https://github.com/pocketbase/benchmarks/blob/7df0466ac9bd62fe0a1056270d20ef82012f0234/results/hetzner_cax41_cgo.md#creating-50000-posts100k-reqs50000-conc500-rulerequestauthid----requestbodypublicisset--true)).

- ⚠️ Changed the type definition of `store.Store[T any]` to `store.Store[K comparable, T any]` to allow support for custom store key types.
    For most users it should be non-breaking change, BUT if you are calling `store.New[any](nil)` instances you'll have to specify the store key type, aka. `store.New[string, any](nil)`.

- Added `@yesterday` and `@tomorrow` datetime filter macros.

- Added `:lower` filter modifier (e.g. `title:lower = "lorem"`).

- Added `mailer.Message.InlineAttachments` field for attaching inline files to an email (_aka. `cid` links_).

- Added cache for the JSVM `arrayOf(m)`, `DynamicModel`, etc. dynamic `reflect` created types.

- Added auth collection select for the settings "Send test email" popup ([#6166](https://github.com/pocketbase/pocketbase/issues/6166)).

- Added `record.SetRandomPassword()` to simplify random password generation usually used in the OAuth2 or OTP record creation flows.
    _The generated ~30 chars random password is assigned directly as bcrypt hash and ignores the `password` field plain value validators like min/max length or regex pattern._

- Added option to list and trigger the registered app level cron jobs via the Web API and UI.

- Added extra validators for the collection field `int64` options (e.g. `FileField.MaxSize`) restricting them to the max safe JSON number (2^53-1).

- Added option to unset/overwrite the default PocketBase superuser installer using `ServeEvent.InstallerFunc`.

- Added `app.FindCachedCollectionReferences(collection, excludeIds)` to speedup records cascade delete almost twice for projects with many collections.

- Added `tests.NewTestAppWithConfig(config)` helper if you need more control over the test configurations like `IsDev`, the number of allowed connections, etc.

- Invalidate all record tokens when the auth record email is changed programmatically or by a superuser ([#5964](https://github.com/pocketbase/pocketbase/issues/5964)).

- Eagerly interrupt waiting for the email alert send in case it takes longer than 15s.

- Normalized the hidden fields filter checks and allow targetting hidden fields in the List API rule.

- Fixed "Unique identify fields" input not refreshing on unique indexes change ([#6184](https://github.com/pocketbase/pocketbase/issues/6184)).


## v0.23.12

- Added warning logs in case of mismatched `modernc.org/sqlite` and `modernc.org/libc` versions ([#6136](https://github.com/pocketbase/pocketbase/issues/6136#issuecomment-2556336962)).

- Skipped the default body size limit middleware for the backup upload endpoint ([#6152](https://github.com/pocketbase/pocketbase/issues/6152)).


## v0.23.11

- Upgraded `golang.org/x/net` to 0.33.0 to fix [CVE-2024-45338](https://www.cve.org/CVERecord?id=CVE-2024-45338).
  _PocketBase uses the vulnerable functions primarily for the auto html->text mail generation, but most applications shouldn't be affected unless you are manually embedding unrestricted user provided value in your mail templates._


## v0.23.10

- Renew the superuser file token cache when clicking on the thumb preview or download link ([#6137](https://github.com/pocketbase/pocketbase/discussions/6137)).

- Upgraded `modernc.org/sqlite` to 1.34.3 to fix "disk io" error on arm64 systems.
    _If you are extending PocketBase with Go and upgrading with `go get -u` make sure to manually set in your go.mod the `modernc.org/libc` indirect dependency to v1.55.3, aka. the exact same version the driver is using._


## v0.23.9

- Replaced `strconv.Itoa` with `strconv.FormatInt` to avoid the int64->int conversion overflow on 32-bit platforms ([#6132](https://github.com/pocketbase/pocketbase/discussions/6132)).


## v0.23.8

- Fixed Model->Record and Model->Collection hook events sync for nested and/or inner-hook transactions ([#6122](https://github.com/pocketbase/pocketbase/discussions/6122)).

- Other minor improvements (updated Go and npm deps, added extra escaping for the default mail record params in case the emails are stored as html files, fixed code comment typos, etc.).


## v0.23.7

- Fixed JSVM exception -> Go error unwrapping when throwing errors from non-request hooks ([#6102](https://github.com/pocketbase/pocketbase/discussions/6102)).


## v0.23.6

- Fixed `$filesystem.fileFromURL` documentation and generated type ([#6058](https://github.com/pocketbase/pocketbase/issues/6058)).

- Fixed `X-Forwarded-For` header typo in the suggested UI "Common trusted proxy" headers ([#6063](https://github.com/pocketbase/pocketbase/pull/6063)).

- Updated the `text` field max length validator error message to make it more clear ([#6066](https://github.com/pocketbase/pocketbase/issues/6066)).

- Other minor fixes (updated Go deps, skipped unnecessary validator check when the default primary key pattern is used, updated JSVM types, etc.).


## v0.23.5

- Fixed UI logs search not properly accounting for the "Include requests by superusers" toggle when multiple search expressions are used.

- Fixed `text` field max validation error message ([#6053](https://github.com/pocketbase/pocketbase/issues/6053)).

- Other minor fixes (comment typos, JSVM types update).

- Updated Go deps and the min Go release GitHub action version to 1.23.4.


## v0.23.4

- Fixed `autodate` fields not refreshing when calling `Save` multiple times on the same `Record` instance ([#6000](https://github.com/pocketbase/pocketbase/issues/6000)).

- Added more descriptive test OTP id and failure log message ([#5982](https://github.com/pocketbase/pocketbase/discussions/5982)).

- Moved the default UI CSP from meta tag to response header ([#5995](https://github.com/pocketbase/pocketbase/discussions/5995)).

- Updated Go and npm dependencies.


## v0.23.3

- Fixed Gzip middleware not applying when serving static files.

- Fixed `Record.Fresh()`/`Record.Clone()` methods not properly cloning `autodate` fields ([#5973](https://github.com/pocketbase/pocketbase/discussions/5973)).


## v0.23.2

- Fixed `RecordQuery()` custom struct scanning ([#5958](https://github.com/pocketbase/pocketbase/discussions/5958)).

- Fixed `--dev` log query print formatting.

- Added support for passing more than one id in the `Hook.Unbind` method for consistency with the router.

- Added collection rules change list in the confirmation popup
  (_to avoid getting anoying during development, the rules confirmation currently is enabled only when using https_).


## v0.23.1

- Added `RequestEvent.Blob(status, contentType, bytes)` response write helper ([#5940](https://github.com/pocketbase/pocketbase/discussions/5940)).

- Added more descriptive error messages.


## v0.23.0

> [!NOTE]
> You don't have to upgrade to PocketBase v0.23.0 if you are not planning further developing
> your existing app and/or are satisfied with the v0.22.x features set. There are no identified critical issues
> with PocketBase v0.22.x yet and in the case of critical bugs and security vulnerabilities, the fixes
> will be backported for at least until Q1 of 2025 (_if not longer_).
>
> **If you don't plan upgrading make sure to pin the SDKs version to their latest PocketBase v0.22.x compatible:**
> - JS SDK: `<0.22.0`
> - Dart SDK: `<0.19.0`

> [!CAUTION]
> This release introduces many Go/JSVM and Web APIs breaking changes!
>
> Existing `pb_data` will be automatically upgraded with the start of the new executable,
> but custom Go or JSVM (`pb_hooks`, `pb_migrations`) and JS/Dart SDK code will have to be migrated manually.
> Please refer to the below upgrade guides:
> - Go:   https://pocketbase.io/v023upgrade/go/.
> - JSVM: https://pocketbase.io/v023upgrade/jsvm/.
>
> If you had already switched to some of the earlier `<v0.23.0-rc14` versions and have generated a full collections snapshot migration (aka. `./pocketbase migrate collections`), then you may have to regenerate the migration file to ensure that it includes the latest changes.

PocketBase v0.23.0 is a major refactor of the internals with the overall goal of making PocketBase an easier to use Go framework.
There are a lot of changes but to highlight some of the most notable ones:

- New and more [detailed documentation](https://pocketbase.io/docs/).
  _The old documentation could be accessed at [pocketbase.io/old](https://pocketbase.io/old/)._
- Replaced `echo` with a new router built on top of the Go 1.22 `net/http` mux enhancements.
- Merged `daos` packages in `core.App` to simplify the DB operations (_the `models` package structs are also migrated in `core`_).
- Option to specify custom `DBConnect` function as part of the app configuration to allow different `database/sql` SQLite drivers (_turso/libsql, sqlcipher, etc._) and custom builds.
  _Note that we no longer loads the `mattn/go-sqlite3` driver by default when building with `CGO_ENABLED=1` to avoid `multiple definition` linker errors in case different CGO SQLite drivers or builds are used. You can find an example how to enable it back if you want to in the [new documentation](https://pocketbase.io/docs/go-overview/#github-commattngo-sqlite3)._
- New hooks allowing better control over the execution chain and error handling (_including wrapping an entire hook chain in a single DB transaction_).
- Various `Record` model improvements (_support for get/set modifiers, simplfied file upload by treating the file(s) as regular field value like `record.Set("document", file)`, etc._).
- Dedicated fields structs with safer defaults to make it easier creating/updating collections programmatically.
- Option to mark field as "Hidden", disallowing regular users to read or modify it (_there is also a dedicated Record hook to hide/unhide Record fields programmatically from a single place_).
- Option to customize the default system collection fields (`id`, `email`, `password`, etc.).
- Admins are now system `_superusers` auth records.
- Builtin rate limiter (_supports tags, wildcards and exact routes matching_).
- Batch/transactional Web API endpoint.
- Impersonate Web API endpoint (_it could be also used for generating fixed/non-refreshable superuser tokens, aka. "API keys"_).
- Support for custom user request activity log attributes.
- One-Time Password (OTP) auth method (_via email code_).
- Multi-Factor Authentication (MFA) support (_currently requires any 2 different auth methods to be used_).
- Support for Record "proxy/projection" in preparation for the planned autogeneration of typed Go record models.
- Linear OAuth2 provider ([#5909](https://github.com/pocketbase/pocketbase/pull/5909); thanks @chnfyi).
- WakaTime OAuth2 provider ([#5829](https://github.com/pocketbase/pocketbase/pull/5829); thanks @tigawanna).
- Notion OAuth2 provider ([#4999](https://github.com/pocketbase/pocketbase/pull/4999); thanks @s-li1).
- monday.com OAuth2 provider ([#5346](https://github.com/pocketbase/pocketbase/pull/5346); thanks @Jaytpa01).
- New Instagram provider compatible with the new Instagram Login APIs ([#5588](https://github.com/pocketbase/pocketbase/pull/5588); thanks @pnmcosta).
    _The provider key is `instagram2` to prevent conflicts with existing linked users._
- Option to retrieve the OIDC OAuth2 user info from the `id_token` payload for the cases when the provider doesn't have a dedicated user info endpoint.
- Various minor UI improvements (_recursive `Presentable` view, slightly different collection options organization, zoom/pan for the logs chart, etc._)
- and many more...

#### Go/JSVM APIs changes

> - Go:   https://pocketbase.io/v023upgrade/go/.
> - JSVM: https://pocketbase.io/v023upgrade/jsvm/.

#### SDKs changes

- [JS SDK v0.22.0](https://github.com/pocketbase/js-sdk/blob/master/CHANGELOG.md)
- [Dart SDK v0.19.0](https://github.com/pocketbase/dart-sdk/blob/master/CHANGELOG.md)

#### Web APIs changes

- New `POST /api/batch` endpoint.

- New `GET /api/collections/meta/scaffolds` endpoint.

- New `DELETE /api/collections/{collection}/truncate` endpoint.

- New `POST /api/collections/{collection}/request-otp` endpoint.

- New `POST /api/collections/{collection}/auth-with-otp` endpoint.

- New `POST /api/collections/{collection}/impersonate/{id}` endpoint.

- ⚠️ If you are constructing requests to `/api/*` routes manually remove the trailing slash (_there is no longer trailing slash removal middleware registered by default_).

- ⚠️ Removed `/api/admins/*` endpoints because admins are converted to `_superusers` auth collection records.

- ⚠️ Previously when uploading new files to a multiple `file` field, new files were automatically appended to the existing field values.
     This behaviour has changed with v0.23+ and for consistency with the other multi-valued fields when uploading new files they will replace the old ones. If you want to prepend or append new files to an existing multiple `file` field value you can use the `+` prefix or suffix:
     ```js
     "documents": [file1, file2]  // => [file1_name, file2_name]
     "+documents": [file1, file2] // => [file1_name, file2_name, old1_name, old2_name]
     "documents+": [file1, file2] // => [old1_name, old2_name, file1_name, file2_name]
     ```

- ⚠️ Removed `GET /records/{id}/external-auths` and `DELETE /records/{id}/external-auths/{provider}` endpoints because this is now handled by sending list and delete requests to the `_externalAuths` collection.

- ⚠️ Changes to the app settings model fields and response (+new options such as `trustedProxy`, `rateLimits`, `batch`, etc.). The app settings Web APIs are mostly used by the Dashboard UI and rarely by the end users, but if you want to check all settings changes please refer to the [Settings Go struct](https://github.com/pocketbase/pocketbase/blob/develop/core/settings_model.go#L121).

- ⚠️ New flatten Collection model and fields structure. The Collection model Web APIs are mostly used by the Dashboard UI and rarely by the end users, but if you want to check all changes please refer to the [Collection Go struct](https://github.com/pocketbase/pocketbase/blob/develop/core/collection_model.go#L308).

- ⚠️ The top level error response `code` key was renamed to `status` for consistency with the Go APIs.
    The error field key remains `code`:
    ```js
    {
        "status": 400, // <-- old: "code"
        "message": "Failed to create record.",
        "data": {
            "title": {
                "code": "validation_required",
                "message": "Missing required value."
            }
        }
    }
    ```

- ⚠️ New fields in the `GET /api/collections/{collection}/auth-methods` response.
    _The old `authProviders`, `usernamePassword`, `emailPassword` fields are still returned in the response but are considered deprecated and will be removed in the future._
    ```js
    {
        "mfa": {
            "duration": 100,
            "enabled": true
        },
        "otp": {
            "duration": 0,
            "enabled": false
        },
        "password": {
            "enabled": true,
            "identityFields": ["email", "username"]
        },
        "oauth2": {
            "enabled": true,
            "providers": [{"name": "gitlab", ...}, {"name": "google", ...}]
        },
        // old fields...
    }
    ```

- ⚠️ Soft-deprecated the OAuth2 auth success `meta.avatarUrl` field in favour of `meta.avatarURL`.<|MERGE_RESOLUTION|>--- conflicted
+++ resolved
@@ -1,4 +1,3 @@
-<<<<<<< HEAD
 ## v0.25.0 (WIP)
 
 - ⚠️ Upgraded Google OAuth2 auth, token and userinfo endpoints to their latest versions.
@@ -16,10 +15,7 @@
 - Added JSVM `new Timezone(name)` binding for constructing `time.Location` value ([#6219](https://github.com/pocketbase/pocketbase/discussions/6219)).
 
 
-## v0.24.2 (WIP)
-=======
 ## v0.24.2
->>>>>>> 1e9847e9
 
 - Fixed display fields extraction when there are multiple "Presentable" `relation` fields in a single related collection ([#6229](https://github.com/pocketbase/pocketbase/issues/6229)).
 
