<<<<<<< HEAD
## v0.19.0-WIP

- Added Patreon OAuth2 provider ([#3323](https://github.com/pocketbase/pocketbase/pull/3323); thanks @ghostdevv).

- (@todo docs) Added support for `:excerpt(max, withEllipsis?)` `fields` modifier that will return a short plain text version of any string value (html tags are stripped).
    This could be used to minimize the downloaded json data when listing records with large `editor` html values.
    ```js
    await pb.collection("example").getList(1, 20, {
      "fields": "*,description:excerpt(100)"
    })
    ```

- Various Admin UI improvements:
  - Count the total records separately to speed up the query execution for large datasets ([#3344](https://github.com/pocketbase/pocketbase/issues/3344)).
  - Enclosed the listing scrolling area within the table so that the horizontal scrollbar and table header are always reachable ([#2505](https://github.com/pocketbase/pocketbase/issues/2505)).
  - Allowed opening the record preview/update form via direct URL ([#2682](https://github.com/pocketbase/pocketbase/discussions/2682)).
  - Reintroduced the local `date` field tooltip on hover.
  - Speed up the listing loading times for records with large `editor` field values by initially fetching only a partial of the records data (the complete record data is loaded on record preview/update).
  - Added "Media library" (collection images picker) support for the TinyMCE `editor` field.

- Removed the explicit charset from the realtime response due to compatability issues with IIS ([#3461](https://github.com/pocketbase/pocketbase/issues/3461)).
  _The `Connection:keep-alive` realtime response header was also removed as it is not really used with HTTP2 anyway._

- Added new JSVM bindings:
  - `new Cookie({ ... })` constructor for creating `*http.Cookie` equivalent value.
  - `new SubscriptionMessage({ ... })` constructor for creating a realtime subscription payload.
=======
## v0.18.10

- Added global `raw` template function to allow outputting raw/verbatim HTML content in the JSVM templates ([#3476](https://github.com/pocketbase/pocketbase/discussions/3476)).
  ```
  {{.description|raw}}
  ```

- Trimmed view query semicolon and allowed single quotes for column aliases ([#3450](https://github.com/pocketbase/pocketbase/issues/3450#issuecomment-1748044641)).
  _Single quotes are usually [not a valid identifier quote characters](https://www.sqlite.org/lang_keywords.html), but for resilience and compatibility reasons SQLite allows them in some contexts where only an identifier is expected._

- Bumped the GitHub action to use [min Go 1.21.2](https://github.com/golang/go/issues?q=milestone%3AGo1.21.2) (_the fixed issues are not critical as they are mostly related to the compiler/build tools_).
>>>>>>> 1527b5ea


## v0.18.9

- Fixed empty thumbs directories not getting deleted on Windows after deleting a record img file ([#3382](https://github.com/pocketbase/pocketbase/issues/3382)).

- Updated the generated JSVM typings to silent the TS warnings when trying to access a field/method in a Go->TS interface.


## v0.18.8

- Minor fix for the View collections API Preview and Admin UI listings incorrectly showing the `created` and `updated` fields as `N/A` when the view query doesn't have them.


## v0.18.7

- Fixed JS error in the Admin UI when listing records with invalid `relation` field value ([#3372](https://github.com/pocketbase/pocketbase/issues/3372)).
  _This could happen usually only during custom SQL import scripts or when directly modifying the record field value without data validations._

- Updated Go deps and the generated JSVM types.


## v0.18.6

- Return the response headers and cookies in the `$http.send()` result ([#3310](https://github.com/pocketbase/pocketbase/discussions/3310)).

- Added more descriptive internal error message for missing user/admin email on password reset requests.

- Updated Go deps.


## v0.18.5

- Fixed minor Admin UI JS error in the auth collection options panel introduced with the change from v0.18.4.


## v0.18.4

- Added escape character (`\`) support in the Admin UI to allow using `select` field values with comma ([#2197](https://github.com/pocketbase/pocketbase/discussions/2197)).


## v0.18.3

- Exposed a global JSVM `readerToString(reader)` helper function to allow reading Go `io.Reader` values ([#3273](https://github.com/pocketbase/pocketbase/discussions/3273)).

- Bumped the GitHub action to use [min Go 1.21.1](https://github.com/golang/go/issues?q=milestone%3AGo1.21.1+label%3ACherryPickApproved) for the prebuilt executable since it contains some minor `html/template` and `net/http` security fixes.


## v0.18.2

- Prevent breaking the record form in the Admin UI in case the browser's localStorage quota has been exceeded when uploading or storing large `editor` values ([#3265](https://github.com/pocketbase/pocketbase/issues/3265)).

- Updated docs and missing JSVM typings.

- Exposed additional crypto primitives under the `$security.*` JSVM namespace ([#3273](https://github.com/pocketbase/pocketbase/discussions/3273)):
  ```js
  // HMAC with SHA256
  $security.hs256("hello", "secret")

  // HMAC with SHA512
  $security.hs512("hello", "secret")

  // compare 2 strings with a constant time
  $security.equal(hash1, hash2)
  ```


## v0.18.1

- Excluded the local temp dir from the backups ([#3261](https://github.com/pocketbase/pocketbase/issues/3261)).


## v0.18.0

- Simplified the `serve` command to accept domain name(s) as argument to reduce any additional manual hosts setup that sometimes previously was needed when deploying on production ([#3190](https://github.com/pocketbase/pocketbase/discussions/3190)).
  ```sh
  ./pocketbase serve yourdomain.com
  ```

- Added `fields` wildcard (`*`) support.

- Added option to upload a backup file from the Admin UI ([#2599](https://github.com/pocketbase/pocketbase/issues/2599)).

- Registered a custom Deflate compressor to speedup (_nearly 2-3x_) the backups generation for the sake of a small zip size increase.
  _Based on several local tests, `pb_data` of ~500MB (from which ~350MB+ are several hundred small files) results in a ~280MB zip generated for ~11s (previously it resulted in ~250MB zip but for ~35s)._

- Added the application name as part of the autogenerated backup name for easier identification ([#3066](https://github.com/pocketbase/pocketbase/issues/3066)).

- Added new `SmtpConfig.LocalName` option to specify a custom domain name (or IP address) for the initial EHLO/HELO exchange ([#3097](https://github.com/pocketbase/pocketbase/discussions/3097)).
  _This is usually required for verification purposes only by some SMTP providers, such as on-premise [Gmail SMTP-relay](https://support.google.com/a/answer/2956491)._

- Added `NoDecimal` `number` field option.

- `editor` field improvements:
    - Added new "Strip urls domain" option to allow controlling the default TinyMCE urls behavior (_default to `false` for new content_).
    - Normalized pasted text while still preserving links, lists, tables, etc. formatting ([#3257](https://github.com/pocketbase/pocketbase/issues/3257)).

- Added option to auto generate admin and auth record passwords from the Admin UI.

- Added JSON validation and syntax highlight for the `json` field in the Admin UI ([#3191](https://github.com/pocketbase/pocketbase/issues/3191)).

- Added datetime filter macros:
  ```
  // all macros are UTC based
  @second     - @now second number (0-59)
  @minute     - @now minute number (0-59)
  @hour       - @now hour number (0-23)
  @weekday    - @now weekday number (0-6)
  @day        - @now day number
  @month      - @now month number
  @year       - @now year number
  @todayStart - beginning of the current day as datetime string
  @todayEnd   - end of the current day as datetime string
  @monthStart - beginning of the current month as datetime string
  @monthEnd   - end of the current month as datetime string
  @yearStart  - beginning of the current year as datetime string
  @yearEnd    - end of the current year as datetime string
  ```

- Added cron expression macros ([#3132](https://github.com/pocketbase/pocketbase/issues/3132)):
  ```
  @yearly   - "0 0 1 1 *"
  @annually - "0 0 1 1 *"
  @monthly  - "0 0 1 * *"
  @weekly   - "0 0 * * 0"
  @daily    - "0 0 * * *"
  @midnight - "0 0 * * *"
  @hourly   - "0 * * * *"
  ```

- ⚠️ Added offset argument `Dao.FindRecordsByFilter(collection, filter, sort, limit, offset, [params...])`.
  _If you don't need an offset, you can set it to `0`._

- To minimize the footguns with `Dao.FindFirstRecordByFilter()` and `Dao.FindRecordsByFilter()`, the functions now supports an optional placeholder params argument that is safe to be populated with untrusted user input.
  The placeholders are in the same format as when binding regular SQL parameters.
  ```go
  // unsanitized and untrusted filter variables
  status := "..."
  author := "..."

  app.Dao().FindFirstRecordByFilter("articles", "status={:status} && author={:author}", dbx.Params{
    "status": status,
    "author": author,
  })

  app.Dao().FindRecordsByFilter("articles", "status={:status} && author={:author}", "-created", 10, 0, dbx.Params{
    "status": status,
    "author": author,
  })
  ```

- Added JSVM `$mails.*` binds for the corresponding Go [mails package](https://pkg.go.dev/github.com/pocketbase/pocketbase/mails) functions.

- Added JSVM helper crypto primitives under the `$security.*` namespace:
  ```js
  $security.md5(text)
  $security.sha256(text)
  $security.sha512(text)
  ```

- ⚠️ Deprecated `RelationOptions.DisplayFields` in favor of the new `SchemaField.Presentable` option to avoid the duplication when a single collection is referenced more than once and/or by multiple other collections.

- ⚠️ Fill the `LastVerificationSentAt` and `LastResetSentAt` fields only after a successfull email send ([#3121](https://github.com/pocketbase/pocketbase/issues/3121)).

- ⚠️ Skip API `fields` json transformations for non 20x responses ([#3176](https://github.com/pocketbase/pocketbase/issues/3176)).

- ⚠️ Changes to `tests.ApiScenario` struct:

    - The `ApiScenario.AfterTestFunc` now receive as 3rd argument `*http.Response` pointer instead of `*echo.Echo` as the latter is not really useful in this context.
      ```go
      // old
      AfterTestFunc: func(t *testing.T, app *tests.TestApp, e *echo.Echo)

      // new
      AfterTestFunc: func(t *testing.T, app *tests.TestApp, res *http.Response)
      ```

    - The `ApiScenario.TestAppFactory` now accept the test instance as argument and no longer expect an error as return result ([#3025](https://github.com/pocketbase/pocketbase/discussions/3025#discussioncomment-6592272)).
      ```go
      // old
      TestAppFactory: func() (*tests.TestApp, error)

      // new
      TestAppFactory: func(t *testing.T) *tests.TestApp
      ```
      _Returning a `nil` app instance from the factory results in test failure. You can enforce a custom test failure by calling `t.Fatal(err)` inside the factory._

- Bumped the min required TLS version to 1.2 in order to improve the cert reputation score.

- Reduced the default JSVM prewarmed pool size to 25 to reduce the initial memory consumptions (_you can manually adjust the pool size with `--hooksPool=50` if you need to, but the default should suffice for most cases_).

- Update `gocloud.dev` dependency to v0.34 and explicitly set the new `NoTempDir` fileblob option to prevent the cross-device link error introduced with v0.33.

- Other minor Admin UI and docs improvements.


## v0.17.7

- Fixed the autogenerated `down` migrations to properly revert the old collection rules in case a change was made in `up` ([#3192](https://github.com/pocketbase/pocketbase/pull/3192); thanks @impact-merlinmarek).
  _Existing `down` migrations can't be fixed but that should be ok as usually the `down` migrations are rarely used against prod environments since they can cause data loss and, while not ideal, the previous old behavior of always setting the rules to `null/nil` is safer than not updating the rules at all._

- Updated some Go deps.


## v0.17.6

- Fixed JSVM `require()` file path error when using Windows-style path delimiters ([#3163](https://github.com/pocketbase/pocketbase/issues/3163#issuecomment-1685034438)).


## v0.17.5

- Added quotes around the wrapped view query columns introduced with v0.17.4.


## v0.17.4

- Fixed Views record retrieval when numeric id is used ([#3110](https://github.com/pocketbase/pocketbase/issues/3110)).
  _With this fix we also now properly recognize `CAST(... as TEXT)` and `CAST(... as BOOLEAN)` as `text` and `bool` fields._

- Fixed `relation` "Cascade delete" tooltip message ([#3098](https://github.com/pocketbase/pocketbase/issues/3098)).

- Fixed jsvm error message prefix on failed migrations ([#3103](https://github.com/pocketbase/pocketbase/pull/3103); thanks @nzhenev).

- Disabled the initial Admin UI admins counter cache when there are no initial admins to allow detecting externally created accounts (eg. with the `admin` command) ([#3106](https://github.com/pocketbase/pocketbase/issues/3106)).

- Downgraded `google/go-cloud` dependency to v0.32.0 until v0.34.0 is released to prevent the `os.TempDir` `cross-device link` errors as too many users complained about it.


## v0.17.3

- Fixed Docker `cross-device link` error when creating `pb_data` backups on a local mounted volume ([#3089](https://github.com/pocketbase/pocketbase/issues/3089)).

- Fixed the error messages for relation to views ([#3090](https://github.com/pocketbase/pocketbase/issues/3090)).

- Always reserve space for the scrollbar to reduce the layout shifts in the Admin UI records listing due to the deprecated `overflow: overlay`.

- Enabled lazy loading for the Admin UI thumb images.


## v0.17.2

- Soft-deprecated `$http.send({ data: object, ... })` in favour of `$http.send({ body: rawString, ... })`
  to allow sending non-JSON body with the request ([#3058](https://github.com/pocketbase/pocketbase/discussions/3058)).
  The existing `data` prop will still work, but it is recommended to use `body` instead (_to send JSON you can use `JSON.stringify(...)` as body value_).

- Added `core.RealtimeConnectEvent.IdleTimeout` field to allow specifying a different realtime idle timeout duration per client basis ([#3054](https://github.com/pocketbase/pocketbase/discussions/3054)).

- Fixed `apis.RequestData` deprecation log note ([#3068](https://github.com/pocketbase/pocketbase/pull/3068); thanks @gungjodi).


## v0.17.1

- Use relative path when redirecting to the OAuth2 providers page in the Admin UI to support subpath deployments ([#3026](https://github.com/pocketbase/pocketbase/pull/3026); thanks @sonyarianto).

- Manually trigger the `OnBeforeServe` hook for `tests.ApiScenario` ([#3025](https://github.com/pocketbase/pocketbase/discussions/3025)).

- Trigger the JSVM `cronAdd()` handler only on app `serve` to prevent unexpected (and eventually duplicated) cron handler calls when custom console commands are used ([#3024](https://github.com/pocketbase/pocketbase/discussions/3024#discussioncomment-6592703)).

- The `console.log()` messages are now written to the `stdout` instead of `stderr`.


## v0.17.0

- New more detailed guides for using PocketBase as framework (both Go and JS).
  _If you find any typos or issues with the docs please report them in https://github.com/pocketbase/site._

- Added new experimental JavaScript app hooks binding via [goja](https://github.com/dop251/goja).
  They are available by default with the prebuilt executable if you create `*.pb.js` file(s) in the `pb_hooks` directory.
  Lower your expectations because the integration comes with some limitations. For more details please check the [Extend with JavaScript](https://pocketbase.io/docs/js-overview/) guide.
  Optionally, you can also enable the JS app hooks as part of a custom Go build for dynamic scripting but you need to register the `jsvm` plugin manually:
  ```go
  jsvm.MustRegister(app core.App, config jsvm.Config{})
  ```

- Added Instagram OAuth2 provider ([#2534](https://github.com/pocketbase/pocketbase/pull/2534); thanks @pnmcosta).

- Added VK OAuth2 provider ([#2533](https://github.com/pocketbase/pocketbase/pull/2533); thanks @imperatrona).

- Added Yandex OAuth2 provider ([#2762](https://github.com/pocketbase/pocketbase/pull/2762); thanks @imperatrona).

- Added new fields to `core.ServeEvent`:
  ```go
  type ServeEvent struct {
    App    App
    Router *echo.Echo
    // new fields
    Server      *http.Server      // allows adjusting the HTTP server config (global timeouts, TLS options, etc.)
    CertManager *autocert.Manager // allows adjusting the autocert options (cache dir, host policy, etc.)
  }
  ```

- Added `record.ExpandedOne(rel)` and `record.ExpandedAll(rel)` helpers to retrieve casted single or multiple expand relations from the already loaded "expand" Record data.

- Added rule and filter record `Dao` helpers:
  ```go
  app.Dao().FindRecordsByFilter("posts", "title ~ 'lorem ipsum' && visible = true", "-created", 10)
  app.Dao().FindFirstRecordByFilter("posts", "slug='test' && active=true")
  app.Dao().CanAccessRecord(record, requestInfo, rule)
  ```

- Added `Dao.WithoutHooks()` helper to create a new `Dao` from the current one but without the create/update/delete hooks.

- Use a default fetch function that will return all relations in case the `fetchFunc` argument of `Dao.ExpandRecord(record, expands, fetchFunc)` and `Dao.ExpandRecords(records, expands, fetchFunc)` is `nil`.

- For convenience it is now possible to call `Dao.RecordQuery(collectionModelOrIdentifier)` with just the collection id or name.
  In case an invalid collection id/name string is passed the query will be resolved with cancelled context error.

- Refactored `apis.ApiError` validation errors serialization to allow `map[string]error` and `map[string]any` when generating the public safe formatted `ApiError.Data`.

- Added support for wrapped API errors (_in case Go 1.20+ is used with multiple wrapped errors, the first `apis.ApiError` takes precedence_).

- Added `?download=1` file query parameter to the file serving endpoint to force the browser to always download the file and not show its preview.

- Added new utility `github.com/pocketbase/pocketbase/tools/template` subpackage to assist with rendering HTML templates using the standard Go `html/template` and `text/template` syntax.

- Added `types.JsonMap.Get(k)` and `types.JsonMap.Set(k, v)` helpers for the cases where the type aliased direct map access is not allowed (eg. in [goja](https://pkg.go.dev/github.com/dop251/goja#hdr-Maps_with_methods)).

- Soft-deprecated `security.NewToken()` in favor of `security.NewJWT()`.

- `Hook.Add()` and `Hook.PreAdd` now returns a unique string identifier that could be used to remove the registered hook handler via `Hook.Remove(handlerId)`.

- Changed the after* hooks to be called right before writing the user response, allowing users to return response errors from the after hooks.
  There is also no longer need for returning explicitly `hook.StopPropagtion` when writing custom response body in a hook because we will skip the finalizer response body write if a response was already "committed".

- ⚠️ Renamed `*Options{}` to `Config{}` for consistency and replaced the unnecessary pointers with their value equivalent to keep the applied configuration defaults isolated within their function calls:
  ```go
  old: pocketbase.NewWithConfig(config *pocketbase.Config) *pocketbase.PocketBase
  new: pocketbase.NewWithConfig(config pocketbase.Config) *pocketbase.PocketBase

  old: core.NewBaseApp(config *core.BaseAppConfig) *core.BaseApp
  new: core.NewBaseApp(config core.BaseAppConfig) *core.BaseApp

  old: apis.Serve(app core.App, options *apis.ServeOptions) error
  new: apis.Serve(app core.App, config apis.ServeConfig) (*http.Server, error)

  old: jsvm.MustRegisterMigrations(app core.App, options *jsvm.MigrationsOptions)
  new: jsvm.MustRegister(app core.App, config jsvm.Config)

  old: ghupdate.MustRegister(app core.App, rootCmd *cobra.Command, options *ghupdate.Options)
  new: ghupdate.MustRegister(app core.App, rootCmd *cobra.Command, config ghupdate.Config)

  old: migratecmd.MustRegister(app core.App, rootCmd *cobra.Command, options *migratecmd.Options)
  new: migratecmd.MustRegister(app core.App, rootCmd *cobra.Command, config migratecmd.Config)
  ```

- ⚠️ Changed the type of `subscriptions.Message.Data` from `string` to `[]byte` because `Data` usually is a json bytes slice anyway.

- ⚠️ Renamed `models.RequestData` to `models.RequestInfo` and soft-deprecated `apis.RequestData(c)` in favor of `apis.RequestInfo(c)` to avoid the stuttering with the `Data` field.
  _The old `apis.RequestData()` method still works to minimize the breaking changes but it is recommended to replace it with `apis.RequestInfo(c)`._

- ⚠️ Changes to the List/Search APIs
    - Added new query parameter `?skipTotal=1` to skip the `COUNT` query performed with the list/search actions ([#2965](https://github.com/pocketbase/pocketbase/discussions/2965)).
      If `?skipTotal=1` is set, the response fields `totalItems` and `totalPages` will have `-1` value (this is to avoid having different JSON responses and to differentiate from the zero default).
      With the latest JS SDK 0.16+ and Dart SDK v0.11+ versions `skipTotal=1` is set by default for the `getFirstListItem()` and `getFullList()` requests.

    - The count and regular select statements also now executes concurrently, meaning that we no longer perform normalization over the `page` parameter and in case the user
      request a page that doesn't exist (eg. `?page=99999999`) we'll return empty `items` array.

    - Reverted the default `COUNT` column to `id` as there are some common situations where it can negatively impact the query performance.
      Additionally, from this version we also set `PRAGMA temp_store = MEMORY` so that also helps with the temp B-TREE creation when `id` is used.
      _There are still scenarios where `COUNT` queries with `rowid` executes faster, but the majority of the time when nested relations lookups are used it seems to have the opposite effect (at least based on the benchmarks dataset)._

- ⚠️ Disallowed relations to views **from non-view** collections ([#3000](https://github.com/pocketbase/pocketbase/issues/3000)).
  The change was necessary because I wasn't able to find an efficient way to track view changes and the previous behavior could have too many unexpected side-effects (eg. view with computed ids).
  There is a system migration that will convert the existing view `relation` fields to `json` (multiple) and `text` (single) fields.
  This could be a breaking change if you have `relation` to view and use `expand` or some of the `relation` view fields as part of a collection rule.

- ⚠️ Added an extra `action` argument to the `Dao` hooks to allow skipping the default persist behavior.
  In preparation for the logs generalization, the `Dao.After*Func` methods now also allow returning an error.

- Allowed `0` as `RelationOptions.MinSelect` value to avoid the ambiguity between 0 and non-filled input value ([#2817](https://github.com/pocketbase/pocketbase/discussions/2817)).

- Fixed zero-default value not being used if the field is not explicitly set when manually creating records ([#2992](https://github.com/pocketbase/pocketbase/issues/2992)).
  Additionally, `record.Get(field)` will now always return normalized value (the same as in the json serialization) for consistency and to avoid ambiguities with what is stored in the related DB table.
  The schema fields columns `DEFAULT` definition was also updated for new collections to ensure that `NULL` values can't be accidentally inserted.

- Fixed `migrate down` not returning the correct `lastAppliedMigrations()` when the stored migration applied time is in seconds.

- Fixed realtime delete event to be called after the record was deleted from the DB (_including transactions and cascade delete operations_).

- Other minor fixes and improvements (typos and grammar fixes, updated dependencies, removed unnecessary 404 error check in the Admin UI, etc.).


## v0.16.10

- Added multiple valued fields (`relation`, `select`, `file`) normalizations to ensure that the zero-default value of a newly created multiple field is applied for already existing data ([#2930](https://github.com/pocketbase/pocketbase/issues/2930)).


## v0.16.9

- Register the `eagerRequestInfoCache` middleware only for the internal `api` group routes to avoid conflicts with custom route handlers ([#2914](https://github.com/pocketbase/pocketbase/issues/2914)).


## v0.16.8

- Fixed unique validator detailed error message not being returned when camelCase field name is used ([#2868](https://github.com/pocketbase/pocketbase/issues/2868)).

- Updated the index parser to allow no space between the table name and the columns list ([#2864](https://github.com/pocketbase/pocketbase/discussions/2864#discussioncomment-6373736)).

- Updated go deps.


## v0.16.7

- Minor optimization for the list/search queries to use `rowid` with the `COUNT` statement when available.
  _This eliminates the temp B-TREE step when executing the query and for large datasets (eg. 150k) it could have 10x improvement (from ~580ms to ~60ms)._


## v0.16.6

- Fixed collection index column sort normalization in the Admin UI ([#2681](https://github.com/pocketbase/pocketbase/pull/2681); thanks @SimonLoir).

- Removed unnecessary admins count in `apis.RequireAdminAuthOnlyIfAny()` middleware ([#2726](https://github.com/pocketbase/pocketbase/pull/2726); thanks @svekko).

- Fixed `multipart/form-data` request bind not populating map array values ([#2763](https://github.com/pocketbase/pocketbase/discussions/2763#discussioncomment-6278902)).

- Upgraded npm and Go dependencies.


## v0.16.5

- Fixed the Admin UI serialization of implicit relation display fields ([#2675](https://github.com/pocketbase/pocketbase/issues/2675)).

- Reset the Admin UI sort in case the active sort collection field is renamed or deleted.


## v0.16.4

- Fixed the selfupdate command not working on Windows due to missing `.exe` in the extracted binary path ([#2589](https://github.com/pocketbase/pocketbase/discussions/2589)).
  _Note that the command on Windows will work from v0.16.4+ onwards, meaning that you still will have to update manually one more time to v0.16.4._

- Added `int64`, `int32`, `uint`, `uint64` and `uint32` support when scanning `types.DateTime` ([#2602](https://github.com/pocketbase/pocketbase/discussions/2602))

- Updated dependencies.


## v0.16.3

- Fixed schema fields sort not working on Safari/Gnome Web ([#2567](https://github.com/pocketbase/pocketbase/issues/2567)).

- Fixed default `PRAGMA`s not being applied for new connections ([#2570](https://github.com/pocketbase/pocketbase/discussions/2570)).


## v0.16.2

- Fixed backups archive not excluding the local `backups` directory on Windows ([#2548](https://github.com/pocketbase/pocketbase/discussions/2548#discussioncomment-5979712)).

- Changed file field to not use `dataTransfer.effectAllowed` when dropping files since it is not reliable and consistent across different OS and browsers ([#2541](https://github.com/pocketbase/pocketbase/issues/2541)).

- Auto register the initial generated snapshot migration to prevent incorrectly reapplying the snapshot on Docker restart ([#2551](https://github.com/pocketbase/pocketbase/discussions/2551)).

- Fixed missing view id field error message typo.


## v0.16.1

- Fixed backup restore not working in a container environment when `pb_data` is mounted as volume ([#2519](https://github.com/pocketbase/pocketbase/issues/2519)).

- Fixed Dart SDK realtime API preview example ([#2523](https://github.com/pocketbase/pocketbase/pull/2523); thanks @xFrann).

- Fixed typo in the backups create panel ([#2526](https://github.com/pocketbase/pocketbase/pull/2526); thanks @dschissler).

- Removed unnecessary slice length check in `list.ExistInSlice` ([#2527](https://github.com/pocketbase/pocketbase/pull/2527); thanks @KunalSin9h).

- Avoid mutating the cached request data on OAuth2 user create ([#2535](https://github.com/pocketbase/pocketbase/discussions/2535)).

- Fixed Export Collections "Download as JSON" ([#2540](https://github.com/pocketbase/pocketbase/issues/2540)).

- Fixed file field drag and drop not working in Firefox and Safari ([#2541](https://github.com/pocketbase/pocketbase/issues/2541)).


## v0.16.0

- Added automated backups (_+ cron rotation_) APIs and UI for the `pb_data` directory.
  The backups can be also initialized programmatically using `app.CreateBackup("backup.zip")`.
  There is also experimental restore method - `app.RestoreBackup("backup.zip")` (_currently works only on UNIX systems as it relies on execve_).
  The backups can be stored locally or in external S3 storage (_it has its own configuration, separate from the file uploads storage filesystem_).

- Added option to limit the returned API fields using the `?fields` query parameter.
  The "fields picker" is applied for `SearchResult.Items` and every other JSON response. For example:
  ```js
  // original: {"id": "RECORD_ID", "name": "abc", "description": "...something very big...", "items": ["id1", "id2"], "expand": {"items": [{"id": "id1", "name": "test1"}, {"id": "id2", "name": "test2"}]}}
  // output:   {"name": "abc", "expand": {"items": [{"name": "test1"}, {"name": "test2"}]}}
  const result = await pb.collection("example").getOne("RECORD_ID", {
    expand: "items",
    fields: "name,expand.items.name",
  })
  ```

- Added new `./pocketbase update` command to selfupdate the prebuilt executable (with option to generate a backup of your `pb_data`).

- Added new `./pocketbase admin` console command:
  ```sh
  // creates new admin account
  ./pocketbase admin create test@example.com 123456890

  // changes the password of an existing admin account
  ./pocketbase admin update test@example.com 0987654321

  // deletes single admin account (if exists)
  ./pocketbase admin delete test@example.com
  ```

- Added `apis.Serve(app, options)` helper to allow starting the API server programmatically.

- Updated the schema fields Admin UI for "tidier" fields visualization.

- Updated the logs "real" user IP to check for `Fly-Client-IP` header and changed the `X-Forward-For` header to use the first non-empty leftmost-ish IP as it the closest to the "real IP".

- Added new `tools/archive` helper subpackage for managing archives (_currently works only with zip_).

- Added new `tools/cron` helper subpackage for scheduling task using cron-like syntax (_this eventually may get exported in the future in a separate repo_).

- Added new `Filesystem.List(prefix)` helper to retrieve a flat list with all files under the provided prefix.

- Added new `App.NewBackupsFilesystem()` helper to create a dedicated filesystem abstraction for managing app data backups.

- Added new `App.OnTerminate()` hook (_executed right before app termination, eg. on `SIGTERM` signal_).

- Added `accept` file field attribute with the field MIME types ([#2466](https://github.com/pocketbase/pocketbase/pull/2466); thanks @Nikhil1920).

- Added support for multiple files sort in the Admin UI ([#2445](https://github.com/pocketbase/pocketbase/issues/2445)).

- Added support for multiple relations sort in the Admin UI.

- Added `meta.isNew` to the OAuth2 auth JSON response to indicate a newly OAuth2 created PocketBase user.


## v0.15.3

- Updated the Admin UI to use the latest JS SDK to resolve the `isNew` record field conflict ([#2385](https://github.com/pocketbase/pocketbase/discussions/2385)).

- Fixed `editor` field fullscreen `z-index` ([#2410](https://github.com/pocketbase/pocketbase/issues/2410)).

- Inserts the default app settings as part of the system init migration so that they are always available when accessed from within a user defined migration ([#2423](https://github.com/pocketbase/pocketbase/discussions/2423)).


## v0.15.2

- Fixed View query `SELECT DISTINCT` identifiers parsing ([#2349-5706019](https://github.com/pocketbase/pocketbase/discussions/2349#discussioncomment-5706019)).

- Fixed View collection schema incorrectly resolving multiple aliased fields originating from the same field source ([#2349-5707675](https://github.com/pocketbase/pocketbase/discussions/2349#discussioncomment-5707675)).

- Added OAuth2 redirect fallback message to notify the user to go back to the app in case the browser window is not auto closed.


## v0.15.1

- Trigger the related `Record` model realtime subscription events on [custom model struct](https://pocketbase.io/docs/custom-models/) save ([#2325](https://github.com/pocketbase/pocketbase/discussions/2325)).

- Fixed `Ctrl + S` in the `editor` field not propagating the quick save shortcut to the parent form.

- Added `⌘ + S` alias for the record quick save shortcut (_I have no Mac device to test it but it should work based on [`e.metaKey` docs](https://developer.mozilla.org/en-US/docs/Web/API/KeyboardEvent/metaKey)_).

- Enabled RTL for the TinyMCE editor ([#2327](https://github.com/pocketbase/pocketbase/issues/2327)).

- Reduced the record form vertical layout shifts and slightly improved the rendering speed when loading multiple `relation` fields.

- Enabled Admin UI assets cache.


## v0.15.0

- Simplified the OAuth2 authentication flow in a single "all in one" call ([#55](https://github.com/pocketbase/pocketbase/issues/55)).
  Requires JS SDK v0.14.0+ or Dart SDK v0.9.0+.
  The manual code-token exchange flow is still supported but the SDK method is renamed to `authWithOAuth2Code()` (_to minimize the breaking changes the JS SDK has a function overload that will proxy the existing `authWithOauth2` calls to `authWithOAuth2Code`_).
  For more details and example, you could check https://pocketbase.io/docs/authentication/#oauth2-integration.

- Added support for protected files ([#215](https://github.com/pocketbase/pocketbase/issues/215)).
  Requires JS SDK v0.14.0+ or Dart SDK v0.9.0+.
  It works with a short lived (~5min) file token passed as query param with the file url.
  For more details and example, you could check https://pocketbase.io/docs/files-handling/#protected-files.

- ⚠️ Fixed typo in `Record.WithUnkownData()` -> `Record.WithUnknownData()`.

- Added simple loose wildcard search term support in the Admin UI.

- Added auto "draft" to allow restoring previous record state in case of accidental reload or power outage.

- Added `Ctrl + S` shortcut to save the record changes without closing the panel.

- Added "drop files" support for the file upload field.

- Refreshed the OAuth2 Admin UI.


## v0.14.5

- Added checks for `nil` hooks in `forms.RecordUpsert` when used with custom `Dao` ([#2277](https://github.com/pocketbase/pocketbase/issues/2277)).

- Fixed unique detailed field error not returned on record create failure ([#2287](https://github.com/pocketbase/pocketbase/discussions/2287)).


## v0.14.4

- Fixed concurrent map write pannic on `list.ExistInSliceWithRegex()` cache ([#2272](https://github.com/pocketbase/pocketbase/issues/2272)).


## v0.14.3

- Fixed Admin UI Logs `meta` visualization in Firefox ([#2221](https://github.com/pocketbase/pocketbase/issues/2221)).

- Downgraded to v1 of the `aws/aws-sdk-go` package since v2 has compatibility issues with GCS ([#2231](https://github.com/pocketbase/pocketbase/issues/2231)).

- Upgraded the GitHub action to use [min Go 1.20.3](https://github.com/golang/go/issues?q=milestone%3AGo1.20.3+label%3ACherryPickApproved) for the prebuilt executable since it contains some minor `net/http` security fixes.


## v0.14.2

- Reverted part of the old `COALESCE` handling as a fallback to support empty string comparison with missing joined relation fields.


## v0.14.1

- Fixed realtime events firing before the files upload completion.

- Updated the underlying S3 lib to use `aws-sdk-go-v2` ([#1346](https://github.com/pocketbase/pocketbase/pull/1346); thanks @yuxiang-gao).

- Updated TinyMCE to v6.4.1.

- Updated the godoc of `Dao.Save*` methods.


## v0.14.0

- Added _experimental_ Apple OAuth2 integration.

- Added `@request.headers.*` filter rule support.

- Added support for advanced unique constraints and indexes management ([#345](https://github.com/pocketbase/pocketbase/issues/345), [#544](https://github.com/pocketbase/pocketbase/issues/544))

- Simplified the collections fields UI to allow easier and quicker scaffolding of the data schema.

- Deprecated `SchemaField.Unique`. Unique constraints are now managed via indexes.
  The `Unique` field is a no-op and will be removed in future version.

- Removed the `COALESCE` wrapping from some of the generated filter conditions to make better use of the indexes ([#1939](https://github.com/pocketbase/pocketbase/issues/1939)).

- Detect `id` aliased view columns as single `relation` fields ([#2029](https://github.com/pocketbase/pocketbase/discussions/2029)).

- Optimized single relation lookups.

- Normalized record values on `maxSelect` field option change (`select`, `file`, `relation`).
  When changing **from single to multiple** all already inserted single values are converted to an array.
  When changing **from multiple to single** only the last item of the already inserted array items is kept.

- Changed the cost/round factor of bcrypt hash generation from 13 to 12 since several users complained about the slow authWithPassword responses on lower spec hardware.
  _The change will affect only new users. Depending on the demand, we might make it configurable from the auth options._

- Simplified the default mail template styles to allow more control over the template layout ([#1904](https://github.com/pocketbase/pocketbase/issues/1904)).

- Added option to explicitly set the record id from the Admin UI ([#2118](https://github.com/pocketbase/pocketbase/issues/2118)).

- Added `migrate history-sync` command to clean `_migrations` history table from deleted migration files references.

- Added new fields to the `core.RecordAuthWithOAuth2Event` struct:
    ```
    IsNewRecord     bool,          // boolean field indicating whether the OAuth2 action created a new auth record
    ProviderName    string,        // the name of the OAuth2 provider (eg. "google")
    ProviderClient  auth.Provider, // the loaded Provider client instance
    ```

- Added CGO linux target for the prebuilt executable.

- ⚠️ Renamed `daos.GetTableColumns()` to `daos.TableColumns()` for consistency with the other Dao table related helpers.

- ⚠️ Renamed `daos.GetTableInfo()` to `daos.TableInfo()` for consistency with the other Dao table related helpers.

- ⚠️ Changed `types.JsonArray` to support specifying a generic type, aka. `types.JsonArray[T]`.
  If you have previously used `types.JsonArray`, you'll have to update it to `types.JsonArray[any]`.

- ⚠️ Registered the `RemoveTrailingSlash` middleware only for the `/api/*` routes since it is causing issues with subpath file serving endpoints ([#2072](https://github.com/pocketbase/pocketbase/issues/2072)).

- ⚠️ Changed the request logs `method` value to UPPERCASE, eg. "get" => "GET" ([#1956](https://github.com/pocketbase/pocketbase/discussions/1956)).

- Other minor UI improvements.


## v0.13.4

- Removed eager unique collection name check to support lazy validation during bulk import.


## v0.13.3

- Fixed view collections import ([#2044](https://github.com/pocketbase/pocketbase/issues/2044)).

- Updated the records picker Admin UI to show properly view collection relations.


## v0.13.2

- Fixed Admin UI js error when selecting multiple `file` field as `relation` "Display fields" ([#1989](https://github.com/pocketbase/pocketbase/issues/1989)).


## v0.13.1

- Added `HEAD` request method support for the `/api/files/:collection/:recordId/:filename` route ([#1976](https://github.com/pocketbase/pocketbase/discussions/1976)).


## v0.13.0

- Added new "View" collection type allowing you to create a read-only collection from a custom SQL `SELECT` statement. It supports:
  - aggregations (`COUNT()`, `MIN()`, `MAX()`, `GROUP BY`, etc.)
  - column and table aliases
  - CTEs and subquery expressions
  - auto `relation` fields association
  - `file` fields proxying (up to 5 linked relations, eg. view1->view2->...->base)
  - `filter`, `sort` and `expand`
  - List and View API rules

- Added auto fail/retry (default to 8 attempts) for the `SELECT` queries to gracefully handle the `database is locked` errors ([#1795](https://github.com/pocketbase/pocketbase/discussions/1795#discussioncomment-4882169)).
  _The default max attempts can be accessed or changed via `Dao.MaxLockRetries`._

- Added default max query execution timeout (30s).
  _The default timeout can be accessed or changed via `Dao.ModelQueryTimeout`._
  _For the prebuilt executables it can be also changed via the `--queryTimeout=10` flag._

- Added support for `dao.RecordQuery(collection)` to scan directly the `One()` and `All()` results in `*models.Record` or `[]*models.Record` without the need of explicit `NullStringMap`.

- Added support to overwrite the default file serve headers if an explicit response header is set.

- Added file thumbs when visualizing `relation` display file fields.

- Added "Min select" `relation` field option.

- Enabled `process.env` in JS migrations to allow accessing `os.Environ()`.

- Added `UploadedFiles` field to the `RecordCreateEvent` and `RecordUpdateEvent` event structs.

- ⚠️ Moved file upload after the record persistent to allow setting custom record id safely from the `OnModelBeforeCreate` hook.

- ⚠️ Changed `System.GetFile()` to return directly `*blob.Reader` instead of the `io.ReadCloser` interface.

- ⚠️ Changed `To`, `Cc` and `Bcc` of `mailer.Message` to `[]mail.Address` for consistency and to allow multiple recipients and optional name.

    If you are sending custom emails, you'll have to replace:
    ```go
    message := &mailer.Message{
      ...

      // (old) To: mail.Address{Address: "to@example.com"}
      To: []mail.Address{{Address: "to@example.com", Name: "Some optional name"}},

      // (old) Cc: []string{"cc@example.com"}
      Cc: []mail.Address{{Address: "cc@example.com", Name: "Some optional name"}},

      // (old) Bcc: []string{"bcc@example.com"}
      Bcc: []mail.Address{{Address: "bcc@example.com", Name: "Some optional name"}},

      ...
    }
    ```

- ⚠️ Refactored the Authentik integration as a more generic "OpenID Connect" provider (`oidc`) to support any OIDC provider (Okta, Keycloak, etc.).
  _If you've previously used Authentik, make sure to rename the provider key in your code to `oidc`._
  _To enable more than one OIDC provider you can use the additional `oidc2` and `oidc3` provider keys._

- ⚠️ Removed the previously deprecated `Dao.Block()` and `Dao.Continue()` helpers in favor of `Dao.NonconcurrentDB()`.

- Updated the internal redirects to allow easier subpath deployment when behind a reverse proxy.

- Other minor Admin UI improvements.


## v0.12.3

- Fixed "Toggle column" reactivity when navigating between collections ([#1836](https://github.com/pocketbase/pocketbase/pull/1836)).

- Logged the current datetime on server start ([#1822](https://github.com/pocketbase/pocketbase/issues/1822)).


## v0.12.2

- Fixed the "Clear" button of the datepicker component not clearing the value ([#1730](https://github.com/pocketbase/pocketbase/discussions/1730)).

- Increased slightly the fields contrast ([#1742](https://github.com/pocketbase/pocketbase/issues/1742)).

- Auto close the multi-select dropdown if "Max select" is reached.


## v0.12.1

- Fixed js error on empty relation save.

- Fixed `overlay-active` css class not being removed on nested overlay panel close ([#1718](https://github.com/pocketbase/pocketbase/issues/1718)).

- Added the collection name in the page title ([#1711](https://github.com/pocketbase/pocketbase/issues/1711)).


## v0.12.0

- Refactored the relation picker UI to allow server-side search, sort, create, update and delete of relation records ([#976](https://github.com/pocketbase/pocketbase/issues/976)).

- Added new `RelationOptions.DisplayFields` option to specify custom relation field(s) visualization in the Admin UI.

- Added Authentik OAuth2 provider ([#1377](https://github.com/pocketbase/pocketbase/pull/1377); thanks @pr0ton11).

- Added LiveChat OAuth2 provider ([#1573](https://github.com/pocketbase/pocketbase/pull/1573); thanks @mariosant).

- Added Gitea OAuth2 provider ([#1643](https://github.com/pocketbase/pocketbase/pull/1643); thanks @hlanderdev).

- Added PDF file previews ([#1548](https://github.com/pocketbase/pocketbase/pull/1548); thanks @mjadobson).

- Added video and audio file previews.

- Added rich text editor (`editor`) field for HTML content based on TinyMCE ([#370](https://github.com/pocketbase/pocketbase/issues/370)).
  _Currently the new field doesn't have any configuration options or validations but this may change in the future depending on how devs ended up using it._

- Added "Duplicate" Collection and Record options in the Admin UI ([#1656](https://github.com/pocketbase/pocketbase/issues/1656)).

- Added `filesystem.GetFile()` helper to read files through the FileSystem abstraction ([#1578](https://github.com/pocketbase/pocketbase/pull/1578); thanks @avarabyeu).

- Added new auth event hooks for finer control and more advanced auth scenarios handling:

  ```go
  // auth record
  OnRecordBeforeAuthWithPasswordRequest()
  OnRecordAfterAuthWithPasswordRequest()
  OnRecordBeforeAuthWithOAuth2Request()
  OnRecordAfterAuthWithOAuth2Request()
  OnRecordBeforeAuthRefreshRequest()
  OnRecordAfterAuthRefreshRequest()

  // admin
  OnAdminBeforeAuthWithPasswordRequest()
  OnAdminAfterAuthWithPasswordRequest()
  OnAdminBeforeAuthRefreshRequest()
  OnAdminAfterAuthRefreshRequest()
  OnAdminBeforeRequestPasswordResetRequest()
  OnAdminAfterRequestPasswordResetRequest()
  OnAdminBeforeConfirmPasswordResetRequest()
  OnAdminAfterConfirmPasswordResetRequest()
  ```

- Added `models.Record.CleanCopy()` helper that creates a new record copy with only the latest data state of the existing one and all other options reset to their defaults.

- Added new helper `apis.RecordAuthResponse(app, httpContext, record, meta)` to return a standard Record auth API response ([#1623](https://github.com/pocketbase/pocketbase/issues/1623)).

- Refactored `models.Record` expand and data change operations to be concurrent safe.

- Refactored all `forms` Submit interceptors to use a generic data type as their payload.

- Added several `store.Store` helpers:
  ```go
  store.Reset(newData map[string]T)
  store.Length() int
  store.GetAll() map[string]T
  ```

- Added "tags" support for all Record and Model related event hooks.

    The "tags" allow registering event handlers that will be called only on matching table name(s) or colleciton id(s)/name(s).
    For example:
    ```go
    app.OnRecordBeforeCreateRequest("articles").Add(func(e *core.RecordCreateEvent) error {
      // called only on "articles" record creation
      log.Println(e.Record)
      return nil
    })
    ```
    For all those event hooks `*hook.Hook` was replaced with `*hooks.TaggedHook`, but the hook methods signatures are the same so it should behave as it was previously if no tags were specified.

- ⚠️ Fixed the `json` field **string** value normalization ([#1703](https://github.com/pocketbase/pocketbase/issues/1703)).

    In order to support seamlessly both `application/json` and `multipart/form-data`
    requests, the following normalization rules are applied if the `json` field is a
    **plain string value**:

    - "true" is converted to the json `true`
    - "false" is converted to the json `false`
    - "null" is converted to the json `null`
    - "[1,2,3]" is converted to the json `[1,2,3]`
    - "{\"a\":1,\"b\":2}" is converted to the json `{"a":1,"b":2}`
    - numeric strings are converted to json number
    - double quoted strings are left as they are (aka. without normalizations)
    - any other string (empty string too) is double quoted

    Additionally, the "Nonempty" `json` field constraint now checks for `null`, `[]`, `{}` and `""` (empty string).

- Added `aria-label` to some of the buttons in the Admin UI for better accessibility ([#1702](https://github.com/pocketbase/pocketbase/pull/1702); thanks @ndarilek).

- Updated the filename extension checks in the Admin UI to be case-insensitive ([#1707](https://github.com/pocketbase/pocketbase/pull/1707); thanks @hungcrush).

- Other minor improvements (more detailed API file upload errors, UI optimizations, docs improvements, etc.)


## v0.11.4

- Fixed cascade delete for rel records with the same id as the main record ([#1689](https://github.com/pocketbase/pocketbase/issues/1689)).


## v0.11.3

- Fix realtime API panic on concurrent clients iteration ([#1628](https://github.com/pocketbase/pocketbase/issues/1628))

  - `app.SubscriptionsBroker().Clients()` now returns a shallow copy of the underlying map.

  - Added `Discard()` and `IsDiscarded()` helper methods to the `subscriptions.Client` interface.

  - Slow clients should no longer "block" the main action completion.


## v0.11.2

- Fixed `fs.DeleteByPrefix()` hang on invalid S3 settings ([#1575](https://github.com/pocketbase/pocketbase/discussions/1575#discussioncomment-4661089)).

- Updated file(s) delete to run in the background on record/collection delete to avoid blocking the delete model transaction.
  _Currently the cascade files delete operation is treated as "non-critical" and in case of an error it is just logged during debug._
  _This will be improved in the near future with the planned async job queue implementation._


## v0.11.1

- Unescaped path parameter values ([#1552](https://github.com/pocketbase/pocketbase/issues/1552)).


## v0.11.0

- Added `+` and `-` body field modifiers for `number`, `files`, `select` and `relation` fields.
  ```js
  {
    // oldValue + 2
    "someNumber+": 2,

    // oldValue + ["id1", "id2"] - ["id3"]
    "someRelation+": ["id1", "id2"],
    "someRelation-": ["id3"],

    // delete single file by its name (file fields supports only the "-" modifier!)
    "someFile-": "filename.png",
  }
  ```
  _Note1: `@request.data.someField` will contain the final resolved value._

  _Note2: The old index (`"field.0":null`) and filename (`"field.filename.png":null`) based suffixed syntax for deleting files is still supported._

- ⚠️ Added support for multi-match/match-all request data and collection multi-valued fields (`select`, `relation`) conditions.
  If you want a "at least one of" type of condition, you can prefix the operator with `?`.
  ```js
  // for each someRelA.someRelB record require the "status" field to be "active"
  someRelA.someRelB.status = "active"

  // OR for "at least one of" condition
  someRelA.someRelB.status ?= "active"
  ```
  _**Note: Previously the behavior for multi-valued fields was as the "at least one of" type.
  The release comes with system db migration that will update your existing API rules (if needed) to preserve the compatibility.
  If you have multi-select or multi-relation filter checks in your client-side code and want to preserve the old behavior, you'll have to prefix with `?` your operators.**_

- Added support for querying `@request.data.someRelField.*` relation fields.
  ```js
  // example submitted data: {"someRel": "REL_RECORD_ID"}
  @request.data.someRel.status = "active"
  ```

- Added `:isset` modifier for the static request data fields.
  ```js
  // prevent changing the "role" field
  @request.data.role:isset = false
  ```

- Added `:length` modifier for the arrayable request data and collection fields (`select`, `file`, `relation`).
  ```js
  // example submitted data: {"someSelectField": ["val1", "val2"]}
  @request.data.someSelectField:length = 2

  // check existing record field length
  someSelectField:length = 2
  ```

- Added `:each` modifier support for the multi-`select` request data and collection field.
  ```js
  // check if all selected rows has "pb_" prefix
  roles:each ~ 'pb_%'
  ```

- Improved the Admin UI filters autocomplete.

- Added `@random` sort key for `RANDOM()` sorted list results.

- Added Strava OAuth2 provider ([#1443](https://github.com/pocketbase/pocketbase/pull/1443); thanks @szsascha).

- Added Gitee OAuth2 provider ([#1448](https://github.com/pocketbase/pocketbase/pull/1448); thanks @yuxiang-gao).

- Added IME status check to the textarea keydown handler ([#1370](https://github.com/pocketbase/pocketbase/pull/1370); thanks @tenthree).

- Added `filesystem.NewFileFromBytes()` helper ([#1420](https://github.com/pocketbase/pocketbase/pull/1420); thanks @dschissler).

- Added support for reordering uploaded multiple files.

- Added `webp` to the default images mime type presets list ([#1469](https://github.com/pocketbase/pocketbase/pull/1469); thanks @khairulhaaziq).

- Added the OAuth2 refresh token to the auth meta response ([#1487](https://github.com/pocketbase/pocketbase/issues/1487)).

- Fixed the text wrapping in the Admin UI listing searchbar ([#1416](https://github.com/pocketbase/pocketbase/issues/1416)).

- Fixed number field value output in the records listing ([#1447](https://github.com/pocketbase/pocketbase/issues/1447)).

- Fixed duplicated settings view pages caused by uncompleted transitions ([#1498](https://github.com/pocketbase/pocketbase/issues/1498)).

- Allowed sending `Authorization` header with the `/auth-with-password` record and admin login requests ([#1494](https://github.com/pocketbase/pocketbase/discussions/1494)).

- `migrate down` now reverts migrations in the applied order.

- Added additional list-bucket check in the S3 config test API.

- Other minor improvements.


## v0.10.4

- Fixed `Record.MergeExpand` panic when the main model expand map is not initialized ([#1365](https://github.com/pocketbase/pocketbase/issues/1365)).


## v0.10.3

- ⚠️ Renamed the metadata key `original_filename` to `original-filename` due to an S3 file upload error caused by the underscore character ([#1343](https://github.com/pocketbase/pocketbase/pull/1343); thanks @yuxiang-gao).

- Fixed request verification docs api url ([#1332](https://github.com/pocketbase/pocketbase/pull/1332); thanks @JoyMajumdar2001)

- Excluded `collectionId` and `collectionName` from the displayable relation props list ([1322](https://github.com/pocketbase/pocketbase/issues/1322); thanks @dhall2).


## v0.10.2

- Fixed nested multiple expands with shared path ([#586](https://github.com/pocketbase/pocketbase/issues/586#issuecomment-1357784227)).
  A new helper method `models.Record.MergeExpand(map[string]any)` was also added to simplify the expand handling and unit testing.


## v0.10.1

- Fixed nested transactions deadlock when authenticating with OAuth2 ([#1291](https://github.com/pocketbase/pocketbase/issues/1291)).


## v0.10.0

- Added `/api/health` endpoint (thanks @MarvinJWendt).

- Added support for SMTP `LOGIN` auth for Microsoft/Outlook and other providers that don't support the `PLAIN` auth method ([#1217](https://github.com/pocketbase/pocketbase/discussions/1217#discussioncomment-4387970)).

- Reduced memory consumption (you can expect ~20% less allocated memory).

- Added support for split (concurrent and nonconcurrent) DB connections pool increasing even further the concurrent throughput without blocking reads on heavy write load.

- Improved record references delete performance.

- Removed the unnecessary parenthesis in the generated filter SQL query, reducing the "_parse stack overflow_" errors.

- Fixed `~` expressions backslash literal escaping ([#1231](https://github.com/pocketbase/pocketbase/discussions/1231)).

- Refactored the `core.app.Bootstrap()` to be called before starting the cobra commands ([#1267](https://github.com/pocketbase/pocketbase/discussions/1267)).

- ⚠️ Changed `pocketbase.NewWithConfig(config Config)` to `pocketbase.NewWithConfig(config *Config)` and added 4 new config settings:
  ```go
  DataMaxOpenConns int // default to core.DefaultDataMaxOpenConns
  DataMaxIdleConns int // default to core.DefaultDataMaxIdleConns
  LogsMaxOpenConns int // default to core.DefaultLogsMaxOpenConns
  LogsMaxIdleConns int // default to core.DefaultLogsMaxIdleConns
  ```

- Added new helper method `core.App.IsBootstrapped()` to check the current app bootstrap state.

- ⚠️ Changed `core.NewBaseApp(dir, encryptionEnv, isDebug)` to `NewBaseApp(config *BaseAppConfig)`.

- ⚠️ Removed `rest.UploadedFile` struct (see below `filesystem.File`).

- Added generic file resource struct that allows loading and uploading file content from
  different sources (at the moment multipart/form-data requests and from the local filesystem).
  ```
  filesystem.File{}
  filesystem.NewFileFromPath(path)
  filesystem.NewFileFromMultipart(multipartHeader)
  filesystem/System.UploadFile(file)
  ```

- Refactored `forms.RecordUpsert` to allow more easily loading and removing files programmatically.
  ```
  forms.RecordUpsert.AddFiles(key, filesystem.File...) // add new filesystem.File to the form for upload
  forms.RecordUpsert.RemoveFiles(key, filenames...)     // marks the filenames for deletion
  ```

- Trigger the `password` validators if any of the others password change fields is set.


## v0.9.2

- Fixed field column name conflict on record deletion ([#1220](https://github.com/pocketbase/pocketbase/discussions/1220)).


## v0.9.1

- Moved the record file upload and delete out of the db transaction to minimize the locking times.

- Added `Dao` query semaphore and base fail/retry handling to improve the concurrent writes throughput ([#1187](https://github.com/pocketbase/pocketbase/issues/1187)).

- Fixed records cascade deletion when there are "A<->B" relation references.

- Replaced `c.QueryString()` with `c.QueryParams().Encode()` to allow loading middleware modified query parameters in the default crud actions ([#1210](https://github.com/pocketbase/pocketbase/discussions/1210)).

- Fixed the datetime field not triggering the `onChange` event on manual field edit and added a "Clear" button ([#1219](https://github.com/pocketbase/pocketbase/issues/1219)).

- Updated the GitHub goreleaser action to use go 1.19.4 since it comes with [some security fixes](https://github.com/golang/go/issues?q=milestone%3AGo1.19.4+label%3ACherryPickApproved).


## v0.9.0

- Fixed concurrent multi-relation cascade update/delete ([#1138](https://github.com/pocketbase/pocketbase/issues/1138)).

- Added the raw OAuth2 user data (`meta.rawUser`) and OAuth2 access token (`meta.accessToken`) to the auth response ([#654](https://github.com/pocketbase/pocketbase/discussions/654)).

- `BaseModel.UnmarkAsNew()` method was renamed to `BaseModel.MarkAsNotNew()`.
  Additionally, to simplify the insert model queries with custom IDs, it is no longer required to call `MarkAsNew()` for manually initialized models with set ID since now this is the default state.
  When the model is populated with values from the database (eg. after row `Scan`) it will be marked automatically as "not new".

- Added `Record.OriginalCopy()` method that returns a new `Record` copy populated with the initially loaded record data (useful if you want to compare old and new field values).

- Added new event hooks:
  ```go
  app.OnBeforeBootstrap()
  app.OnAfterBootstrap()
  app.OnBeforeApiError()
  app.OnAfterApiError()
  app.OnRealtimeDisconnectRequest()
  app.OnRealtimeBeforeMessageSend()
  app.OnRealtimeAfterMessageSend()
  app.OnRecordBeforeRequestPasswordResetRequest()
  app.OnRecordAfterRequestPasswordResetRequest()
  app.OnRecordBeforeConfirmPasswordResetRequest()
  app.OnRecordAfterConfirmPasswordResetRequest()
  app.OnRecordBeforeRequestVerificationRequest()
  app.OnRecordAfterRequestVerificationRequest()
  app.OnRecordBeforeConfirmVerificationRequest()
  app.OnRecordAfterConfirmVerificationRequest()
  app.OnRecordBeforeRequestEmailChangeRequest()
  app.OnRecordAfterRequestEmailChangeRequest()
  app.OnRecordBeforeConfirmEmailChangeRequest()
  app.OnRecordAfterConfirmEmailChangeRequest()
  ```

- The original uploaded file name is now stored as metadata under the `original_filename` key. It could be accessed via:
  ```go
  fs, _ := app.NewFilesystem()
  defer fs.Close()

  attrs, _ := fs.Attributes(fikeKey)
  attrs.Metadata["original_name"]
  ```

- Added support for `Partial/Range` file requests ([#1125](https://github.com/pocketbase/pocketbase/issues/1125)).
  This is a minor breaking change if you are using `filesystem.Serve` (eg. as part of a custom `OnFileDownloadRequest` hook):
  ```go
  // old
  filesystem.Serve(res, e.ServedPath, e.ServedName)

  // new
  filesystem.Serve(res, req, e.ServedPath, e.ServedName)
  ```

- Refactored the `migrate` command to support **external JavaScript migration files** using an embedded JS interpreter ([goja](https://github.com/dop251/goja)).
  This allow writing custom migration scripts such as programmatically creating collections,
  initializing default settings, running data imports, etc., with a JavaScript API very similar to the Go one (_more documentation will be available soon_).

  The `migrate` command is available by default for the prebuilt executable,
  but if you use PocketBase as framework you need register it manually:
  ```go
  migrationsDir := "" // default to "pb_migrations" (for js) and "migrations" (for go)

  // load js files if you want to allow loading external JavaScript migrations
  jsvm.MustRegisterMigrations(app, &jsvm.MigrationsOptions{
    Dir: migrationsDir,
  })

  // register the `migrate` command
  migratecmd.MustRegister(app, app.RootCmd, &migratecmd.Options{
    TemplateLang: migratecmd.TemplateLangJS, // or migratecmd.TemplateLangGo (default)
    Dir:          migrationsDir,
    Automigrate:  true,
  })
  ```

  **The refactoring also comes with automigrations support.**

  If `Automigrate` is enabled (`true` by default for the prebuilt executable; can be disabled with `--automigrate=0`),
  PocketBase will generate seamlessly in the background JS (or Go) migration file with your collection changes.
  **The directory with the JS migrations can be committed to your git repo.**
  All migrations (Go and JS) are automatically executed on server start.
  Also note that the auto generated migrations are granural (in contrast to the `migrate collections` snapshot command)
  and allow multiple developers to do changes on the collections independently (even editing the same collection) miniziming the eventual merge conflicts.
  Here is a sample JS migration file that will be generated if you for example edit a single collection name:
  ```js
  // pb_migrations/1669663597_updated_posts_old.js
  migrate((db) => {
    // up
    const dao = new Dao(db)
    const collection = dao.findCollectionByNameOrId("lngf8rb3dqu86r3")
    collection.name = "posts_new"
    return dao.saveCollection(collection)
  }, (db) => {
    // down
    const dao = new Dao(db)
    const collection = dao.findCollectionByNameOrId("lngf8rb3dqu86r3")
    collection.name = "posts_old"
    return dao.saveCollection(collection)
  })
  ```

- Added new `Dao` helpers to make it easier fetching and updating the app settings from a migration:
  ```go
  dao.FindSettings([optEncryptionKey])
  dao.SaveSettings(newSettings, [optEncryptionKey])
  ```

- Moved `core.Settings` to `models/settings.Settings`:
  ```
  core.Settings{}           -> settings.Settings{}
  core.NewSettings()        -> settings.New()
  core.MetaConfig{}         -> settings.MetaConfig{}
  core.LogsConfig{}         -> settings.LogsConfig{}
  core.SmtpConfig{}         -> settings.SmtpConfig{}
  core.S3Config{}           -> settings.S3Config{}
  core.TokenConfig{}        -> settings.TokenConfig{}
  core.AuthProviderConfig{} -> settings.AuthProviderConfig{}
  ```

- Changed the `mailer.Mailer` interface (**minor breaking if you are sending custom emails**):
  ```go
  // Old:
  app.NewMailClient().Send(from, to, subject, html, attachments?)

  // New:
  app.NewMailClient().Send(&mailer.Message{
    From: from,
    To: to,
    Subject: subject,
    HTML: html,
    Attachments: attachments,
    // new configurable fields
    Bcc: []string{"bcc1@example.com", "bcc2@example.com"},
    Cc: []string{"cc1@example.com", "cc2@example.com"},
    Headers: map[string]string{"Custom-Header": "test"},
    Text: "custom plain text version",
  })
  ```
  The new `*mailer.Message` struct is also now a member of the `MailerRecordEvent` and `MailerAdminEvent` events.

- Other minor UI fixes and improvements


## v0.8.0

**⚠️ This release contains breaking changes and requires some manual migration steps!**

The biggest change is the merge of the `User` models and the `profiles` collection per [#376](https://github.com/pocketbase/pocketbase/issues/376).
There is no longer `user` type field and the users are just an "auth" collection (we now support **collection types**, currently only "base" and "auth").
This should simplify the users management and at the same time allow us to have unlimited multiple "auth" collections each with their own custom fields and authentication options (eg. staff, client, etc.).

In addition to the `Users` and `profiles` merge, this release comes with several other improvements:

- Added indirect expand support [#312](https://github.com/pocketbase/pocketbase/issues/312#issuecomment-1242893496).

- The `json` field type now supports filtering and sorting [#423](https://github.com/pocketbase/pocketbase/issues/423#issuecomment-1258302125).

- The `relation` field now allows unlimited `maxSelect` (aka. without upper limit).

- Added support for combined email/username + password authentication (see below `authWithPassword()`).

- Added support for full _"manager-subordinate"_ users management, including a special API rule to allow directly changing system fields like email, password, etc. without requiring `oldPassword` or other user verification.

- Enabled OAuth2 account linking on authorized request from the same auth collection (_this is useful for example if the OAuth2 provider doesn't return an email and you want to associate it with the current logged in user_).

- Added option to toggle the record columns visibility from the table listing.

- Added support for collection schema fields reordering.

- Added several new OAuth2 providers (Microsoft Azure AD, Spotify, Twitch, Kakao).

- Improved memory usage on large file uploads [#835](https://github.com/pocketbase/pocketbase/discussions/835).

- More detailed API preview docs and site documentation (the repo is located at https://github.com/pocketbase/site).

- Other minor performance improvements (mostly related to the search apis).

### Migrate from v0.7.x

- **[Data](#data)**
- **[SDKs](#sdks)**
- **[API](#api)**
- **[Internals](#internals)**

#### Data

The merge of users and profiles comes with several required db changes.
The easiest way to apply them is to use the new temporary `upgrade` command:

```sh
# make sure to have a copy of your pb_data in case something fails
cp -r ./pb_data ./pb_data_backup

# run the upgrade command
./pocketbase08 upgrade

# start the application as usual
./pocketbase08 serve
```

The upgrade command:

- Creates a new `users` collection with merged fields from the `_users` table and the `profiles` collection.
  The new user records will have the ids from the `profiles` collection.
- Changes all `user` type fields to `relation` and update the references to point to the new user ids.
- Renames all `@collection.profiles.*`, `@request.user.*` and `@request.user.profile.*` filters to `@collection.users.*` and `@request.auth.*`.
- Appends `2` to all **schema field names** and **api filter rules** that conflicts with the new system reserved ones:
  ```
  collectionId   => collectionId2
  collectionName => collectionName2
  expand         => expand2

  // only for the "profiles" collection fields:
  username               => username2
  email                  => email2
  emailVisibility        => emailVisibility2
  verified               => verified2
  tokenKey               => tokenKey2
  passwordHash           => passwordHash2
  lastResetSentAt        => lastResetSentAt2
  lastVerificationSentAt => lastVerificationSentAt2
  ```

#### SDKs

Please check the individual SDK package changelog and apply the necessary changes in your code:

- [**JavaScript SDK changelog**](https://github.com/pocketbase/js-sdk/blob/master/CHANGELOG.md)
  ```sh
  npm install pocketbase@latest --save
  ```

- [**Dart SDK changelog**](https://github.com/pocketbase/dart-sdk/blob/master/CHANGELOG.md)

  ```sh
  dart pub add pocketbase:^0.5.0
  # or with Flutter:
  flutter pub add pocketbase:^0.5.0
  ```

#### API

> _**You don't have to read this if you are using an official SDK.**_

- The authorization schema is no longer necessary. Now it is auto detected from the JWT token payload:
  <table class="d-table" width="100%">
    <tr>
      <th>Old</th>
      <th>New</th>
    </tr>
    <tr valign="top">
      <td>Authorization: Admin TOKEN</td>
      <td>Authorization: TOKEN</td>
    </tr>
    <tr valign="top">
      <td>Authorization: User TOKEN</td>
      <td>Authorization: TOKEN</td>
    </tr>
  </table>

- All datetime stings are now returned in ISO8601 format - with _Z_ suffix and space as separator between the date and time part:
  <table class="d-table" width="100%">
    <tr>
      <th>Old</th>
      <th>New</th>
    </tr>
    <tr valign="top">
      <td>2022-01-02 03:04:05.678</td>
      <td>2022-01-02 03:04:05.678<strong>Z</strong></td>
    </tr>
  </table>

- Removed the `@` prefix from the system record fields for easier json parsing:
  <table class="d-table" width="100%">
    <tr>
      <th>Old</th>
      <th>New</th>
    </tr>
    <tr valign="top">
      <td><strong>@</strong>collectionId</td>
      <td>collectionId</td>
    </tr>
    <tr valign="top">
      <td><strong>@</strong>collectionName</td>
      <td>collectionName</td>
    </tr>
    <tr valign="top">
      <td><strong>@</strong>expand</td>
      <td>expand</td>
    </tr>
  </table>

- All users api handlers are moved under `/api/collections/:collection/`:
  <table class="d-table" width="100%">
    <tr>
      <th>Old</th>
      <th>New</th>
    </tr>
    <tr valign="top">
      <td>
        <em>GET /api/<strong>users</strong>/auth-methods</em>
      </td>
      <td>
        <em>GET /api/<strong>collections/:collection</strong>/auth-methods</em>
      </td>
    </tr>
    <tr valign="top">
      <td>
        <em>POST /api/<strong>users/refresh</strong></em>
      </td>
      <td>
        <em>POST /api/<strong>collections/:collection/auth-refresh</strong></em>
      </td>
    </tr>
    <tr valign="top">
      <td><em>POST /api/<strong>users/auth-via-oauth2</strong></em></td>
      <td>
        <em>POST /api/<strong>collections/:collection/auth-with-oauth2</strong></em>
        <br/>
        <em>You can now also pass optional <code>createData</code> object on OAuth2 sign-up.</em>
        <br/>
        <em>Also please note that now required user/profile fields are properly validated when creating new auth model on OAuth2 sign-up.</em>
      </td>
    </tr>
    <tr valign="top">
      <td><em>POST /api/<strong>users/auth-via-email</strong></em></td>
      <td>
        <em>POST /api/<strong>collections/:collection/auth-with-password</strong></em>
        <br/>
        <em>Handles username/email + password authentication.</em>
        <br/>
        <code>{"identity": "usernameOrEmail", "password": "123456"}</code>
      </td>
    </tr>
    <tr valign="top">
      <td><em>POST /api/<strong>users</strong>/request-password-reset</em></td>
      <td><em>POST /api/<strong>collections/:collection</strong>/request-password-reset</em></td>
    </tr>
    <tr valign="top">
      <td><em>POST /api/<strong>users</strong>/confirm-password-reset</em></td>
      <td><em>POST /api/<strong>collections/:collection</strong>/confirm-password-reset</em></td>
    </tr>
    <tr valign="top">
      <td><em>POST /api/<strong>users</strong>/request-verification</em></td>
      <td><em>POST /api/<strong>collections/:collection</strong>/request-verification</em></td>
    </tr>
    <tr valign="top">
      <td><em>POST /api/<strong>users</strong>/confirm-verification</em></td>
      <td><em>POST /api/<strong>collections/:collection</strong>/confirm-verification</em></td>
    </tr>
    <tr valign="top">
      <td><em>POST /api/<strong>users</strong>/request-email-change</em></td>
      <td><em>POST /api/<strong>collections/:collection</strong>/request-email-change</em></td>
    </tr>
    <tr valign="top">
      <td><em>POST /api/<strong>users</strong>/confirm-email-change</em></td>
      <td><em>POST /api/<strong>collections/:collection</strong>/confirm-email-change</em></td>
    </tr>
    <tr valign="top">
      <td><em>GET /api/<strong>users</strong></em></td>
      <td><em>GET /api/<strong>collections/:collection/records</strong></em></td>
    </tr>
    <tr valign="top">
      <td><em>GET /api/<strong>users</strong>/:id</em></td>
      <td><em>GET /api/<strong>collections/:collection/records</strong>/:id</em></td>
    </tr>
    <tr valign="top">
      <td><em>POST /api/<strong>users</strong></em></td>
      <td><em>POST /api/<strong>collections/:collection/records</strong></em></td>
    </tr>
    <tr valign="top">
      <td><em>PATCH /api/<strong>users</strong>/:id</em></td>
      <td><em>PATCH /api/<strong>collections/:collection/records</strong>/:id</em></td>
    </tr>
    <tr valign="top">
      <td><em>DELETE /api/<strong>users</strong>/:id</em></td>
      <td><em>DELETE /api/<strong>collections/:collection/records</strong>/:id</em></td>
    </tr>
    <tr valign="top">
      <td><em>GET /api/<strong>users</strong>/:id/external-auths</em></td>
      <td><em>GET /api/<strong>collections/:collection/records</strong>/:id/external-auths</em></td>
    </tr>
    <tr valign="top">
      <td><em>DELETE /api/<strong>users</strong>/:id/external-auths/:provider</em></td>
      <td><em>DELETE /api/<strong>collections/:collection/records</strong>/:id/external-auths/:provider</em></td>
    </tr>
  </table>

  _In relation to the above changes, the `user` property in the auth response is renamed to `record`._

- The admins api was also updated for consistency with the users api changes:
  <table class="d-table" width="100%">
    <tr>
      <th>Old</th>
      <th>New</th>
    </tr>
    <tr valign="top">
      <td>
        <em>POST /api/admins/<strong>refresh</strong></em>
      </td>
      <td>
        <em>POST /api/admins/<strong>auth-refresh</strong></em>
      </td>
    </tr>
    <tr valign="top">
      <td><em>POST /api/admins/<strong>auth-via-email</strong></em></td>
      <td>
        <em>POST /api/admins/<strong>auth-with-password</strong></em>
        <br />
        <code>{"identity": "test@example.com", "password": "123456"}</code>
        <br />
        (notice that the <code>email</code> body field was renamed to <code>identity</code>)
      </td>
    </tr>
  </table>

- To prevent confusion with the auth method responses, the following endpoints now returns 204 with empty body (previously 200 with token and auth model):
  ```
  POST /api/admins/confirm-password-reset
  POST /api/collections/:collection/confirm-password-reset
  POST /api/collections/:collection/confirm-verification
  POST /api/collections/:collection/confirm-email-change
  ```

- Renamed the "user" related settings fields returned by `GET /api/settings`:
  <table class="d-table" width="100%">
    <tr>
      <th>Old</th>
      <th>New</th>
    </tr>
    <tr valign="top">
      <td><strong>user</strong>AuthToken</td>
      <td><strong>record</strong>AuthToken</td>
    </tr>
    <tr valign="top">
      <td><strong>user</strong>PasswordResetToken</td>
      <td><strong>record</strong>PasswordResetToken</td>
    </tr>
    <tr valign="top">
      <td><strong>user</strong>EmailChangeToken</td>
      <td><strong>record</strong>EmailChangeToken</td>
    </tr>
    <tr valign="top">
      <td><strong>user</strong>VerificationToken</td>
      <td><strong>record</strong>VerificationToken</td>
    </tr>
  </table>

#### Internals

> _**You don't have to read this if you are not using PocketBase as framework.**_

- Removed `forms.New*WithConfig()` factories to minimize ambiguities.
  If you need to pass a transaction Dao you can use the new `SetDao(dao)` method available to the form instances.

- `forms.RecordUpsert.LoadData(data map[string]any)` now can bulk load external data from a map.
  To load data from a request instance, you could use `forms.RecordUpsert.LoadRequest(r, optKeysPrefix = "")`.

- `schema.RelationOptions.MaxSelect` has new type `*int` (_you can use the new `types.Pointer(123)` helper to assign pointer values_).

- Renamed the constant `apis.ContextUserKey` (_"user"_) to `apis.ContextAuthRecordKey` (_"authRecord"_).

- Replaced user related middlewares with their auth record alternative:
  <table class="d-table" width="100%">
    <tr>
      <th>Old</th>
      <th>New</th>
    </tr>
    <tr valign="top">
      <td>apis.Require<strong>User</strong>Auth()</td>
      <td>apis.Require<strong>Record</strong>Auth(<strong>optCollectionNames ...string</strong>)</td>
    </tr>
    <tr valign="top">
      <td>apis.RequireAdminOr<strong>User</strong>Auth()</td>
      <td>apis.RequireAdminOr<strong>Record</strong>Auth(<strong>optCollectionNames ...string</strong>)</td>
    </tr>
    <tr valign="top">
      <td>N/A</td>
      <td>
        <strong>RequireSameContextRecordAuth()</strong>
        <br/>
        <em>(requires the auth record to be from the same context collection)</em>
      </td>
    </tr>
  </table>

- The following record Dao helpers now uses the collection id or name instead of `*models.Collection` instance to reduce the verbosity when fetching records:
  <table class="d-table" width="100%">
    <tr>
      <th>Old</th>
      <th>New</th>
    </tr>
    <tr valign="top">
      <td>dao.FindRecordById(<strong>collection</strong>, ...)</td>
      <td>dao.FindRecordById(<strong>collectionNameOrId</strong>, ...)</td>
    </tr>
    <tr valign="top">
      <td>dao.FindRecordsByIds(<strong>collection</strong>, ...)</td>
      <td>dao.FindRecordsByIds(<strong>collectionNameOrId</strong>, ...)</td>
    </tr>
    <tr valign="top">
      <td>dao.FindRecordsByExpr(<strong>collection</strong>, ...)</td>
      <td>dao.FindRecordsByExpr(<strong>collectionNameOrId</strong>, ...)</td>
    </tr>
    <tr valign="top">
      <td>dao.FindFirstRecordByData(<strong>collection</strong>, ...)</td>
      <td>dao.FindFirstRecordByData(<strong>collectionNameOrId</strong>, ...)</td>
    </tr>
    <tr valign="top">
      <td>dao.IsRecordValueUnique(<strong>collection</strong>, ...)</td>
      <td>dao.IsRecordValueUnique(<strong>collectionNameOrId</strong>, ...)</td>
    </tr>
  </table>

- Replaced all User related Dao helpers with Record equivalents:
  <table class="d-table" width="100%">
    <tr>
      <th>Old</th>
      <th>New</th>
    </tr>
    <tr valign="top">
      <td>dao.UserQuery()</td>
      <td>dao.RecordQuery(collection)</td>
    </tr>
    <tr valign="top">
      <td>dao.FindUserById(id)</td>
      <td>dao.FindRecordById(collectionNameOrId, id)</td>
    </tr>
    <tr valign="top">
      <td>dao.FindUserByToken(token, baseKey)</td>
      <td>dao.FindAuthRecordByToken(token, baseKey)</td>
    </tr>
    <tr valign="top">
      <td>dao.FindUserByEmail(email)</td>
      <td>dao.FindAuthRecordByEmail(collectionNameOrId, email)</td>
    </tr>
    <tr valign="top">
      <td>N/A</td>
      <td>dao.FindAuthRecordByUsername(collectionNameOrId, username)</td>
    </tr>
  </table>

- Moved the formatted `ApiError` struct and factories to the `github.com/pocketbase/pocketbase/apis` subpackage:
  <table class="d-table" width="100%">
    <tr>
      <th>Old</th>
      <th>New</th>
    </tr>
    <tr valign="top">
      <td colspan="2"><em>Import path</em></td>
    </tr>
    <tr valign="top">
      <td>github.com/pocketbase/pocketbase/<strong>tools/rest</strong></td>
      <td>github.com/pocketbase/pocketbase/<strong>apis</strong></td>
    </tr>
    <tr valign="top">
      <td colspan="2"><em>Fields</em></td>
    </tr>
    <tr valign="top">
      <td><strong>rest</strong>.ApiError{}</td>
      <td><strong>apis</strong>.ApiError{}</td>
    </tr>
    <tr valign="top">
      <td><strong>rest</strong>.NewNotFoundError()</td>
      <td><strong>apis</strong>.NewNotFoundError()</td>
    </tr>
    <tr valign="top">
      <td><strong>rest</strong>.NewBadRequestError()</td>
      <td><strong>apis</strong>.NewBadRequestError()</td>
    </tr>
    <tr valign="top">
      <td><strong>rest</strong>.NewForbiddenError()</td>
      <td><strong>apis</strong>.NewForbiddenError()</td>
    </tr>
    <tr valign="top">
      <td><strong>rest</strong>.NewUnauthorizedError()</td>
      <td><strong>apis</strong>.NewUnauthorizedError()</td>
    </tr>
    <tr valign="top">
      <td><strong>rest</strong>.NewApiError()</td>
      <td><strong>apis</strong>.NewApiError()</td>
    </tr>
  </table>

- Renamed `models.Record` helper getters:
  <table class="d-table" width="100%">
    <tr>
      <th>Old</th>
      <th>New</th>
    </tr>
    <tr valign="top">
      <td>Set<strong>DataValue</strong></td>
      <td>Set</td>
    </tr>
    <tr valign="top">
      <td>Get<strong>DataValue</strong></td>
      <td>Get</td>
    </tr>
    <tr valign="top">
      <td>GetBool<strong>DataValue</strong></td>
      <td>GetBool</td>
    </tr>
    <tr valign="top">
      <td>GetString<strong>DataValue</strong></td>
      <td>GetString</td>
    </tr>
    <tr valign="top">
      <td>GetInt<strong>DataValue</strong></td>
      <td>GetInt</td>
    </tr>
    <tr valign="top">
      <td>GetFloat<strong>DataValue</strong></td>
      <td>GetFloat</td>
    </tr>
    <tr valign="top">
      <td>GetTime<strong>DataValue</strong></td>
      <td>GetTime</td>
    </tr>
    <tr valign="top">
      <td>GetDateTime<strong>DataValue</strong></td>
      <td>GetDateTime</td>
    </tr>
    <tr valign="top">
      <td>GetStringSlice<strong>DataValue</strong></td>
      <td>GetStringSlice</td>
    </tr>
  </table>

- Added new auth collection `models.Record` helpers:
  ```go
  func (m *Record) Username() string
  func (m *Record) SetUsername(username string) error
  func (m *Record) Email() string
  func (m *Record) SetEmail(email string) error
  func (m *Record) EmailVisibility() bool
  func (m *Record) SetEmailVisibility(visible bool) error
  func (m *Record) IgnoreEmailVisibility(state bool)
  func (m *Record) Verified() bool
  func (m *Record) SetVerified(verified bool) error
  func (m *Record) TokenKey() string
  func (m *Record) SetTokenKey(key string) error
  func (m *Record) RefreshTokenKey() error
  func (m *Record) LastResetSentAt() types.DateTime
  func (m *Record) SetLastResetSentAt(dateTime types.DateTime) error
  func (m *Record) LastVerificationSentAt() types.DateTime
  func (m *Record) SetLastVerificationSentAt(dateTime types.DateTime) error
  func (m *Record) ValidatePassword(password string) bool
  func (m *Record) SetPassword(password string) error
  ```

- Added option to return serialized custom `models.Record` fields data:
  ```go
  func (m *Record) UnknownData() map[string]any
  func (m *Record) WithUnknownData(state bool)
  ```

- Deleted `model.User`. Now the user data is stored as an auth `models.Record`.
  <table class="d-table" width="100%">
    <tr>
      <th>Old</th>
      <th>New</th>
    </tr>
    <tr valign="top">
      <td>User.Email</td>
      <td>Record.Email()</td>
    </tr>
    <tr valign="top">
      <td>User.TokenKey</td>
      <td>Record.TokenKey()</td>
    </tr>
    <tr valign="top">
      <td>User.Verified</td>
      <td>Record.Verified()</td>
    </tr>
    <tr valign="top">
      <td>User.SetPassword()</td>
      <td>Record.SetPassword()</td>
    </tr>
    <tr valign="top">
      <td>User.RefreshTokenKey()</td>
      <td>Record.RefreshTokenKey()</td>
    </tr>
    <tr valign="top">
      <td colspan="2"><em>etc.</em></td>
    </tr>
  </table>

- Replaced `User` related event hooks with their `Record` alternative:
  <table class="d-table" width="100%">
    <tr>
      <th>Old</th>
      <th>New</th>
    </tr>
    <tr valign="top">
      <td>OnMailerBefore<strong>User</strong>ResetPasswordSend() *hook.Hook[*Mailer<strong>User</strong>Event]</td>
      <td>OnMailerBefore<strong>Record</strong>ResetPasswordSend() *hook.Hook[*Mailer<strong>Record</strong>Event]</td>
    </tr>
    <tr valign="top">
      <td>OnMailerAfter<strong>User</strong>ResetPasswordSend() *hook.Hook[*Mailer<strong>User</strong>Event]</td>
      <td>OnMailerAfter<strong>Record</strong>ResetPasswordSend() *hook.Hook[*Mailer<strong>Record</strong>Event]</td>
    </tr>
    <tr valign="top">
      <td>OnMailerBefore<strong>User</strong>VerificationSend() *hook.Hook[*Mailer<strong>User</strong>Event]</td>
      <td>OnMailerBefore<strong>Record</strong>VerificationSend() *hook.Hook[*Mailer<strong>Record</strong>Event]</td>
    </tr>
    <tr valign="top">
      <td>OnMailerAfter<strong>User</strong>VerificationSend() *hook.Hook[*Mailer<strong>User</strong>Event]</td>
      <td>OnMailerAfter<strong>Record</strong>VerificationSend() *hook.Hook[*Mailer<strong>Record</strong>Event]</td>
    </tr>
    <tr valign="top">
      <td>OnMailerBefore<strong>User</strong>ChangeEmailSend() *hook.Hook[*Mailer<strong>User</strong>Event]</td>
      <td>OnMailerBefore<strong>Record</strong>ChangeEmailSend() *hook.Hook[*Mailer<strong>Record</strong>Event]</td>
    </tr>
    <tr valign="top">
      <td>OnMailerAfter<strong>User</strong>ChangeEmailSend() *hook.Hook[*Mailer<strong>User</strong>Event]</td>
      <td>OnMailerAfter<strong>Record</strong>ChangeEmailSend() *hook.Hook[*Mailer<strong>Record</strong>Event]</td>
    </tr>
    <tr valign="top">
      <td>On<strong>Users</strong>ListRequest() *hook.Hook[*<strong>User</strong>ListEvent]</td>
      <td>On<strong>Records</strong>ListRequest() *hook.Hook[*<strong>Records</strong>ListEvent]</td>
    </tr>
    <tr valign="top">
      <td>On<strong>User</strong>ViewRequest() *hook.Hook[*<strong>User</strong>ViewEvent]</td>
      <td>On<strong>Record</strong>ViewRequest() *hook.Hook[*<strong>Record</strong>ViewEvent]</td>
    </tr>
    <tr valign="top">
      <td>On<strong>User</strong>BeforeCreateRequest() *hook.Hook[*<strong>User</strong>CreateEvent]</td>
      <td>On<strong>Record</strong>BeforeCreateRequest() *hook.Hook[*<strong>Record</strong>CreateEvent]</td>
    </tr>
    <tr valign="top">
      <td>On<strong>User</strong>AfterCreateRequest() *hook.Hook[*<strong>User</strong>CreateEvent]</td>
      <td>On<strong>Record</strong>AfterCreateRequest() *hook.Hook[*<strong>Record</strong>CreateEvent]</td>
    </tr>
    <tr valign="top">
      <td>On<strong>User</strong>BeforeUpdateRequest() *hook.Hook[*<strong>User</strong>UpdateEvent]</td>
      <td>On<strong>Record</strong>BeforeUpdateRequest() *hook.Hook[*<strong>Record</strong>UpdateEvent]</td>
    </tr>
    <tr valign="top">
      <td>On<strong>User</strong>AfterUpdateRequest() *hook.Hook[*<strong>User</strong>UpdateEvent]</td>
      <td>On<strong>Record</strong>AfterUpdateRequest() *hook.Hook[*<strong>Record</strong>UpdateEvent]</td>
    </tr>
    <tr valign="top">
      <td>On<strong>User</strong>BeforeDeleteRequest() *hook.Hook[*<strong>User</strong>DeleteEvent]</td>
      <td>On<strong>Record</strong>BeforeDeleteRequest() *hook.Hook[*<strong>Record</strong>DeleteEvent]</td>
    </tr>
    <tr valign="top">
      <td>On<strong>User</strong>AfterDeleteRequest() *hook.Hook[*<strong>User</strong>DeleteEvent]</td>
      <td>On<strong>Record</strong>AfterDeleteRequest() *hook.Hook[*<strong>Record</strong>DeleteEvent]</td>
    </tr>
    <tr valign="top">
      <td>On<strong>User</strong>AuthRequest() *hook.Hook[*<strong>User</strong>AuthEvent]</td>
      <td>On<strong>Record</strong>AuthRequest() *hook.Hook[*<strong>Record</strong>AuthEvent]</td>
    </tr>
    <tr valign="top">
      <td>On<strong>User</strong>ListExternalAuths() *hook.Hook[*<strong>User</strong>ListExternalAuthsEvent]</td>
      <td>On<strong>Record</strong>ListExternalAuths() *hook.Hook[*<strong>Record</strong>ListExternalAuthsEvent]</td>
    </tr>
    <tr valign="top">
      <td>On<strong>User</strong>BeforeUnlinkExternalAuthRequest() *hook.Hook[*<strong>User</strong>UnlinkExternalAuthEvent]</td>
      <td>On<strong>Record</strong>BeforeUnlinkExternalAuthRequest() *hook.Hook[*<strong>Record</strong>UnlinkExternalAuthEvent]</td>
    </tr>
    <tr valign="top">
      <td>On<strong>User</strong>AfterUnlinkExternalAuthRequest() *hook.Hook[*<strong>User</strong>UnlinkExternalAuthEvent]</td>
      <td>On<strong>Record</strong>AfterUnlinkExternalAuthRequest() *hook.Hook[*<strong>Record</strong>UnlinkExternalAuthEvent]</td>
    </tr>
  </table>

- Replaced `forms.UserEmailLogin{}` with `forms.RecordPasswordLogin{}` (for both username and email depending on which is enabled for the collection).

- Renamed user related `core.Settings` fields:
  <table class="d-table" width="100%">
    <tr>
      <th>Old</th>
      <th>New</th>
    </tr>
    <tr valign="top">
      <td>core.Settings.<strong>User</strong>AuthToken{}</td>
      <td>core.Settings.<strong>Record</strong>AuthToken{}</td>
    </tr>
    <tr valign="top">
      <td>core.Settings.<strong>User</strong>PasswordResetToken{}</td>
      <td>core.Settings.<strong>Record</strong>PasswordResetToken{}</td>
    </tr>
    <tr valign="top">
      <td>core.Settings.<strong>User</strong>EmailChangeToken{}</td>
      <td>core.Settings.<strong>Record</strong>EmailChangeToken{}</td>
    </tr>
    <tr valign="top">
      <td>core.Settings.<strong>User</strong>VerificationToken{}</td>
      <td>core.Settings.<strong>Record</strong>VerificationToken{}</td>
    </tr>
  </table>

- Marked as "Deprecated" and will be removed in v0.9+:
    ```
    core.Settings.EmailAuth{}
    core.EmailAuthConfig{}
    schema.FieldTypeUser
    schema.UserOptions{}
    ```

- The second argument of `apis.StaticDirectoryHandler(fileSystem, enableIndexFallback)` now is used to enable/disable index.html forwarding on missing file (eg. in case of SPA).<|MERGE_RESOLUTION|>--- conflicted
+++ resolved
@@ -1,4 +1,3 @@
-<<<<<<< HEAD
 ## v0.19.0-WIP
 
 - Added Patreon OAuth2 provider ([#3323](https://github.com/pocketbase/pocketbase/pull/3323); thanks @ghostdevv).
@@ -25,7 +24,8 @@
 - Added new JSVM bindings:
   - `new Cookie({ ... })` constructor for creating `*http.Cookie` equivalent value.
   - `new SubscriptionMessage({ ... })` constructor for creating a realtime subscription payload.
-=======
+
+
 ## v0.18.10
 
 - Added global `raw` template function to allow outputting raw/verbatim HTML content in the JSVM templates ([#3476](https://github.com/pocketbase/pocketbase/discussions/3476)).
@@ -37,7 +37,6 @@
   _Single quotes are usually [not a valid identifier quote characters](https://www.sqlite.org/lang_keywords.html), but for resilience and compatibility reasons SQLite allows them in some contexts where only an identifier is expected._
 
 - Bumped the GitHub action to use [min Go 1.21.2](https://github.com/golang/go/issues?q=milestone%3AGo1.21.2) (_the fixed issues are not critical as they are mostly related to the compiler/build tools_).
->>>>>>> 1527b5ea
 
 
 ## v0.18.9
