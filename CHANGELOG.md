<<<<<<< HEAD
## v0.27.0 (WIP)

- Updated the mail attachments auto MIME type detection to use `gabriel-vasile/mimetype` for consistency and broader sniffing signatures support.

- Updated the `select` field UI to accomodate better larger lists and RTL languages ([#4674](https://github.com/pocketbase/pocketbase/issues/4674)).

- Minor UI fixes (_removed the superuser fields from the auth record create/update examples, fixed logs clipboard data copy, etc._).
=======
## v0.26.4

- Fixed `RecordErrorEvent.Error` and `CollectionErrorEvent.Error` sync with `ModelErrorEvent.Error` ([#6639](https://github.com/pocketbase/pocketbase/issues/6639)).

- Fixed logs details clipboard copy.

- Updated `modernc.org/sqlite` to 1.36.2.
>>>>>>> 75bba1d0


## v0.26.3

- Fixed and normalized logs error serialization across common types for more consistent logs error output ([#6631](https://github.com/pocketbase/pocketbase/issues/6631)).


## v0.26.2

- Updated `golang-jwt/jwt` dependency because it comes with a [minor security fix](https://github.com/golang-jwt/jwt/security/advisories/GHSA-mh63-6h87-95cp).


## v0.26.1

- Removed the wrapping of `io.EOF` error when reading files since currently `io.ReadAll` doesn't check for wrapped errors ([#6600](https://github.com/pocketbase/pocketbase/issues/6600)).


## v0.26.0

- ⚠️ Replaced `aws-sdk-go-v2` and `gocloud.dev/blob` with custom lighter implementation ([#6562](https://github.com/pocketbase/pocketbase/discussions/6562)).
    As a side-effect of the dependency removal, the binary size has been reduced with ~10MB and builds ~30% faster.
    _Although the change is expected to be backward-compatible, I'd recommend to test first locally the new version with your S3 provider (if you use S3 for files storage and backups)._

- ⚠️ Prioritized the user submitted non-empty `createData.email` (_it will be unverified_) when creating the PocketBase user during the first OAuth2 auth.

- Load the request info context during password/OAuth2/OTP authentication ([#6402](https://github.com/pocketbase/pocketbase/issues/6402)).
    This could be useful in case you want to target the auth method as part of the MFA and Auth API rules.
    For example, to disable MFA for the OAuth2 auth could be expressed as `@request.context != "oauth2"` MFA rule.

- Added `store.Store.SetFunc(key, func(old T) new T)` to set/update a store value with the return result of the callback in a concurrent safe manner.

- Added `subscription.Message.WriteSSE(w, id)` for writing an SSE formatted message into the provided writer interface (_used mostly to assist with the unit testing_).

- Added `$os.stat(file)` JSVM helper ([#6407](https://github.com/pocketbase/pocketbase/discussions/6407)).

- Added log warning for `async` marked JSVM handlers and resolve when possible the returned `Promise` as fallback ([#6476](https://github.com/pocketbase/pocketbase/issues/6476)).

- Allowed calling `cronAdd`, `cronRemove` from inside other JSVM handlers ([#6481](https://github.com/pocketbase/pocketbase/discussions/6481)).

- Bumped the default request read and write timeouts to 5mins (_old 3mins_) to accommodate slower internet connections and larger file uploads/downloads.
    _If you want to change them you can modify the `OnServe` hook's `ServeEvent.ReadTimeout/WriteTimeout` fields as shown in [#6550](https://github.com/pocketbase/pocketbase/discussions/6550#discussioncomment-12364515)._

- Normalized the `@request.auth.*` and `@request.body.*` back relations resolver to always return `null` when the relation field is pointing to a different collection ([#6590](https://github.com/pocketbase/pocketbase/discussions/6590#discussioncomment-12496581)).

- Other minor improvements (_fixed query dev log nested parameters output, reintroduced `DynamicModel` object/array props reflect types caching, updated Go and npm deps, etc._)


## v0.25.9

- Fixed `DynamicModel` object/array props reflect type caching ([#6563](https://github.com/pocketbase/pocketbase/discussions/6563)).


## v0.25.8

- Added a default leeway of 5 minutes for the Apple/OIDC `id_token` timestamp claims check to account for clock-skew ([#6529](https://github.com/pocketbase/pocketbase/issues/6529)).
    It can be further customized if needed with the `PB_ID_TOKEN_LEEWAY` env variable (_the value must be in seconds, e.g. "PB_ID_TOKEN_LEEWAY=60" for 1 minute_).


## v0.25.7

- Fixed `@request.body.jsonObjOrArr.*` values extraction ([#6493](https://github.com/pocketbase/pocketbase/discussions/6493)).


## v0.25.6

- Restore the missing `meta.isNew` field of the OAuth2 success response ([#6490](https://github.com/pocketbase/pocketbase/issues/6490)).

- Updated npm dependencies.


## v0.25.5

- Set the current working directory as a default goja script path when executing inline JS strings to allow `require(m)` traversing parent `node_modules` directories.

- Updated `modernc.org/sqlite` and `modernc.org/libc` dependencies.


## v0.25.4

- Downgraded `aws-sdk-go-v2` to the version before the default data integrity checks because there have been reports for non-AWS S3 providers in addition to Backblaze (IDrive, R2) that no longer or partially work with the latest AWS SDK changes.

    While we try to enforce `when_required` by default, it is not enough to disable the new AWS SDK integrity checks entirely and some providers will require additional manual adjustments to make them compatible with the latest AWS SDK (e.g. removing the `x-aws-checksum-*` headers, unsetting the checksums calculation or reinstantiating the old MD5 checksums for some of the required operations, etc.) which as a result leads to a configuration mess that I'm not sure it would be a good idea to introduce.

    This unfornuatelly is not a PocketBase or Go specific issue and the official AWS SDKs for other languages are in the same situation (even the latest aws-cli).

    For those of you that extend PocketBase with Go: if your S3 vendor doesn't support the [AWS Data integrity checks](https://docs.aws.amazon.com/sdkref/latest/guide/feature-dataintegrity.html) and you are updating with `go get -u`, then make sure that the `aws-sdk-go-v2` dependencies in your `go.mod` are the same as in the repo:
    ```
    // go.mod
    github.com/aws/aws-sdk-go-v2 v1.36.1
    github.com/aws/aws-sdk-go-v2/config v1.28.10
    github.com/aws/aws-sdk-go-v2/credentials v1.17.51
    github.com/aws/aws-sdk-go-v2/feature/s3/manager v1.17.48
    github.com/aws/aws-sdk-go-v2/service/s3 v1.72.2

    // after that run
    go clean -modcache && go mod tidy
    ```
    _The versions pinning is temporary until the non-AWS S3 vendors patch their implementation or until I manage to find time to remove/replace the `aws-sdk-go-v2` dependency (I'll consider prioritizing it for the v0.26 or v0.27 release)._


## v0.25.3

- Added a temporary exception for Backblaze S3 endpoints to exclude the new `aws-sdk-go-v2` checksum headers ([#6440](https://github.com/pocketbase/pocketbase/discussions/6440)).


## v0.25.2

- Fixed realtime delete event not being fired for `RecordProxy`-ies and added basic realtime record resolve automated tests ([#6433](https://github.com/pocketbase/pocketbase/issues/6433)).


## v0.25.1

- Fixed the batch API Preview success sample response.

- Bumped GitHub action min Go version to 1.23.6 as it comes with a [minor security fix](https://github.com/golang/go/issues?q=milestone%3AGo1.23.6+label%3ACherryPickApproved) for the ppc64le build.


## v0.25.0

- ⚠️ Upgraded Google OAuth2 auth, token and userinfo endpoints to their latest versions.
    _For users that don't do anything custom with the Google OAuth2 data or the OAuth2 auth URL, this should be a non-breaking change. The exceptions that I could find are:_
    - `/v3/userinfo` auth response changes:
        ```
        meta.rawUser.id             => meta.rawUser.sub
        meta.rawUser.verified_email => meta.rawUser.email_verified
        ```
    - `/v2/auth` query parameters changes:
        If you are specifying custom `approval_prompt=force` query parameter for the OAuth2 auth URL, you'll have to replace it with **`prompt=consent`**.

- Added Trakt OAuth2 provider ([#6338](https://github.com/pocketbase/pocketbase/pull/6338); thanks @aidan-)

- Added support for case-insensitive password auth based on the related UNIQUE index field collation ([#6337](https://github.com/pocketbase/pocketbase/discussions/6337)).

- Enforced `when_required` for the new AWS SDK request and response checksum validations to allow other non-AWS vendors to catch up with new AWS SDK changes (see [#6313](https://github.com/pocketbase/pocketbase/discussions/6313) and [aws/aws-sdk-go-v2#2960](https://github.com/aws/aws-sdk-go-v2/discussions/2960)).
    _You can set the environment variables `AWS_REQUEST_CHECKSUM_CALCULATION` and `AWS_RESPONSE_CHECKSUM_VALIDATION` to `when_supported` if your S3 vendor supports the [new default integrity protections](https://docs.aws.amazon.com/sdkref/latest/guide/feature-dataintegrity.html)._

- Soft-deprecated `Record.GetUploadedFiles` in favor of `Record.GetUnsavedFiles` to minimize the ambiguities what the method do ([#6269](https://github.com/pocketbase/pocketbase/discussions/6269)).

- Replaced archived `github.com/AlecAivazis/survey` dependency with a simpler  `osutils.YesNoPrompt(message, fallback)` helper.

- Upgraded to `golang-jwt/jwt/v5`.

- Added JSVM `new Timezone(name)` binding for constructing `time.Location` value ([#6219](https://github.com/pocketbase/pocketbase/discussions/6219)).

- Added `inflector.Camelize(str)` and `inflector.Singularize(str)` helper methods.

- Use the non-transactional app instance during the realtime records delete access checks to ensure that cascade deleted records with API rules relying on the parent will be resolved.

- Other minor improvements (_replaced all `bool` exists db scans with `int` for broader drivers compatibility, updated API Preview sample error responses, updated UI dependencies, etc._)


## v0.24.4

- Fixed fields extraction for view query with nested comments ([#6309](https://github.com/pocketbase/pocketbase/discussions/6309)).

- Bumped GitHub action min Go version to 1.23.5 as it comes with some [minor security fixes](https://github.com/golang/go/issues?q=milestone%3AGo1.23.5).


## v0.24.3

- Fixed incorrectly reported unique validator error for fields starting with name of another field ([#6281](https://github.com/pocketbase/pocketbase/pull/6281); thanks @svobol13).

- Reload the created/edited records data in the RecordsPicker UI.

- Updated Go dependencies.


## v0.24.2

- Fixed display fields extraction when there are multiple "Presentable" `relation` fields in a single related collection ([#6229](https://github.com/pocketbase/pocketbase/issues/6229)).


## v0.24.1

- Added missing time macros in the UI autocomplete.

- Fixed JSVM types for structs and functions with multiple generic parameters.


## v0.24.0

- ⚠️ Removed the "dry submit" when executing the collections Create API rule
    (you can find more details why this change was introduced and how it could affect your app in https://github.com/pocketbase/pocketbase/discussions/6073).
    For most users it should be non-breaking change, BUT if you have Create API rules that uses self-references or view counters you may have to adjust them manually.
    With this change the "multi-match" operators are also normalized in case the targeted collection doesn't have any records
    (_or in other words, `@collection.example.someField != "test"` will result to `true` if `example` collection has no records because it satisfies the condition that all available "example" records mustn't have `someField` equal to "test"_).
    As a side-effect of all of the above minor changes, the record create API performance has been also improved ~4x times in high concurrent scenarios (500 concurrent clients inserting total of 50k records - [old (58.409064001s)](https://github.com/pocketbase/benchmarks/blob/54140be5fb0102f90034e1370c7f168fbcf0ddf0/results/hetzner_cax41_cgo.md#creating-50000-posts100k-reqs50000-conc500-rulerequestauthid----requestdatapublicisset--true) vs [new (13.580098262s)](https://github.com/pocketbase/benchmarks/blob/7df0466ac9bd62fe0a1056270d20ef82012f0234/results/hetzner_cax41_cgo.md#creating-50000-posts100k-reqs50000-conc500-rulerequestauthid----requestbodypublicisset--true)).

- ⚠️ Changed the type definition of `store.Store[T any]` to `store.Store[K comparable, T any]` to allow support for custom store key types.
    For most users it should be non-breaking change, BUT if you are calling `store.New[any](nil)` instances you'll have to specify the store key type, aka. `store.New[string, any](nil)`.

- Added `@yesterday` and `@tomorrow` datetime filter macros.

- Added `:lower` filter modifier (e.g. `title:lower = "lorem"`).

- Added `mailer.Message.InlineAttachments` field for attaching inline files to an email (_aka. `cid` links_).

- Added cache for the JSVM `arrayOf(m)`, `DynamicModel`, etc. dynamic `reflect` created types.

- Added auth collection select for the settings "Send test email" popup ([#6166](https://github.com/pocketbase/pocketbase/issues/6166)).

- Added `record.SetRandomPassword()` to simplify random password generation usually used in the OAuth2 or OTP record creation flows.
    _The generated ~30 chars random password is assigned directly as bcrypt hash and ignores the `password` field plain value validators like min/max length or regex pattern._

- Added option to list and trigger the registered app level cron jobs via the Web API and UI.

- Added extra validators for the collection field `int64` options (e.g. `FileField.MaxSize`) restricting them to the max safe JSON number (2^53-1).

- Added option to unset/overwrite the default PocketBase superuser installer using `ServeEvent.InstallerFunc`.

- Added `app.FindCachedCollectionReferences(collection, excludeIds)` to speedup records cascade delete almost twice for projects with many collections.

- Added `tests.NewTestAppWithConfig(config)` helper if you need more control over the test configurations like `IsDev`, the number of allowed connections, etc.

- Invalidate all record tokens when the auth record email is changed programmatically or by a superuser ([#5964](https://github.com/pocketbase/pocketbase/issues/5964)).

- Eagerly interrupt waiting for the email alert send in case it takes longer than 15s.

- Normalized the hidden fields filter checks and allow targetting hidden fields in the List API rule.

- Fixed "Unique identify fields" input not refreshing on unique indexes change ([#6184](https://github.com/pocketbase/pocketbase/issues/6184)).


## v0.23.12

- Added warning logs in case of mismatched `modernc.org/sqlite` and `modernc.org/libc` versions ([#6136](https://github.com/pocketbase/pocketbase/issues/6136#issuecomment-2556336962)).

- Skipped the default body size limit middleware for the backup upload endpoint ([#6152](https://github.com/pocketbase/pocketbase/issues/6152)).


## v0.23.11

- Upgraded `golang.org/x/net` to 0.33.0 to fix [CVE-2024-45338](https://www.cve.org/CVERecord?id=CVE-2024-45338).
  _PocketBase uses the vulnerable functions primarily for the auto html->text mail generation, but most applications shouldn't be affected unless you are manually embedding unrestricted user provided value in your mail templates._


## v0.23.10

- Renew the superuser file token cache when clicking on the thumb preview or download link ([#6137](https://github.com/pocketbase/pocketbase/discussions/6137)).

- Upgraded `modernc.org/sqlite` to 1.34.3 to fix "disk io" error on arm64 systems.
    _If you are extending PocketBase with Go and upgrading with `go get -u` make sure to manually set in your go.mod the `modernc.org/libc` indirect dependency to v1.55.3, aka. the exact same version the driver is using._


## v0.23.9

- Replaced `strconv.Itoa` with `strconv.FormatInt` to avoid the int64->int conversion overflow on 32-bit platforms ([#6132](https://github.com/pocketbase/pocketbase/discussions/6132)).


## v0.23.8

- Fixed Model->Record and Model->Collection hook events sync for nested and/or inner-hook transactions ([#6122](https://github.com/pocketbase/pocketbase/discussions/6122)).

- Other minor improvements (updated Go and npm deps, added extra escaping for the default mail record params in case the emails are stored as html files, fixed code comment typos, etc.).


## v0.23.7

- Fixed JSVM exception -> Go error unwrapping when throwing errors from non-request hooks ([#6102](https://github.com/pocketbase/pocketbase/discussions/6102)).


## v0.23.6

- Fixed `$filesystem.fileFromURL` documentation and generated type ([#6058](https://github.com/pocketbase/pocketbase/issues/6058)).

- Fixed `X-Forwarded-For` header typo in the suggested UI "Common trusted proxy" headers ([#6063](https://github.com/pocketbase/pocketbase/pull/6063)).

- Updated the `text` field max length validator error message to make it more clear ([#6066](https://github.com/pocketbase/pocketbase/issues/6066)).

- Other minor fixes (updated Go deps, skipped unnecessary validator check when the default primary key pattern is used, updated JSVM types, etc.).


## v0.23.5

- Fixed UI logs search not properly accounting for the "Include requests by superusers" toggle when multiple search expressions are used.

- Fixed `text` field max validation error message ([#6053](https://github.com/pocketbase/pocketbase/issues/6053)).

- Other minor fixes (comment typos, JSVM types update).

- Updated Go deps and the min Go release GitHub action version to 1.23.4.


## v0.23.4

- Fixed `autodate` fields not refreshing when calling `Save` multiple times on the same `Record` instance ([#6000](https://github.com/pocketbase/pocketbase/issues/6000)).

- Added more descriptive test OTP id and failure log message ([#5982](https://github.com/pocketbase/pocketbase/discussions/5982)).

- Moved the default UI CSP from meta tag to response header ([#5995](https://github.com/pocketbase/pocketbase/discussions/5995)).

- Updated Go and npm dependencies.


## v0.23.3

- Fixed Gzip middleware not applying when serving static files.

- Fixed `Record.Fresh()`/`Record.Clone()` methods not properly cloning `autodate` fields ([#5973](https://github.com/pocketbase/pocketbase/discussions/5973)).


## v0.23.2

- Fixed `RecordQuery()` custom struct scanning ([#5958](https://github.com/pocketbase/pocketbase/discussions/5958)).

- Fixed `--dev` log query print formatting.

- Added support for passing more than one id in the `Hook.Unbind` method for consistency with the router.

- Added collection rules change list in the confirmation popup
  (_to avoid getting anoying during development, the rules confirmation currently is enabled only when using https_).


## v0.23.1

- Added `RequestEvent.Blob(status, contentType, bytes)` response write helper ([#5940](https://github.com/pocketbase/pocketbase/discussions/5940)).

- Added more descriptive error messages.


## v0.23.0

> [!NOTE]
> You don't have to upgrade to PocketBase v0.23.0 if you are not planning further developing
> your existing app and/or are satisfied with the v0.22.x features set. There are no identified critical issues
> with PocketBase v0.22.x yet and in the case of critical bugs and security vulnerabilities, the fixes
> will be backported for at least until Q1 of 2025 (_if not longer_).
>
> **If you don't plan upgrading make sure to pin the SDKs version to their latest PocketBase v0.22.x compatible:**
> - JS SDK: `<0.22.0`
> - Dart SDK: `<0.19.0`

> [!CAUTION]
> This release introduces many Go/JSVM and Web APIs breaking changes!
>
> Existing `pb_data` will be automatically upgraded with the start of the new executable,
> but custom Go or JSVM (`pb_hooks`, `pb_migrations`) and JS/Dart SDK code will have to be migrated manually.
> Please refer to the below upgrade guides:
> - Go:   https://pocketbase.io/v023upgrade/go/.
> - JSVM: https://pocketbase.io/v023upgrade/jsvm/.
>
> If you had already switched to some of the earlier `<v0.23.0-rc14` versions and have generated a full collections snapshot migration (aka. `./pocketbase migrate collections`), then you may have to regenerate the migration file to ensure that it includes the latest changes.

PocketBase v0.23.0 is a major refactor of the internals with the overall goal of making PocketBase an easier to use Go framework.
There are a lot of changes but to highlight some of the most notable ones:

- New and more [detailed documentation](https://pocketbase.io/docs/).
  _The old documentation could be accessed at [pocketbase.io/old](https://pocketbase.io/old/)._
- Replaced `echo` with a new router built on top of the Go 1.22 `net/http` mux enhancements.
- Merged `daos` packages in `core.App` to simplify the DB operations (_the `models` package structs are also migrated in `core`_).
- Option to specify custom `DBConnect` function as part of the app configuration to allow different `database/sql` SQLite drivers (_turso/libsql, sqlcipher, etc._) and custom builds.
  _Note that we no longer loads the `mattn/go-sqlite3` driver by default when building with `CGO_ENABLED=1` to avoid `multiple definition` linker errors in case different CGO SQLite drivers or builds are used. You can find an example how to enable it back if you want to in the [new documentation](https://pocketbase.io/docs/go-overview/#github-commattngo-sqlite3)._
- New hooks allowing better control over the execution chain and error handling (_including wrapping an entire hook chain in a single DB transaction_).
- Various `Record` model improvements (_support for get/set modifiers, simplfied file upload by treating the file(s) as regular field value like `record.Set("document", file)`, etc._).
- Dedicated fields structs with safer defaults to make it easier creating/updating collections programmatically.
- Option to mark field as "Hidden", disallowing regular users to read or modify it (_there is also a dedicated Record hook to hide/unhide Record fields programmatically from a single place_).
- Option to customize the default system collection fields (`id`, `email`, `password`, etc.).
- Admins are now system `_superusers` auth records.
- Builtin rate limiter (_supports tags, wildcards and exact routes matching_).
- Batch/transactional Web API endpoint.
- Impersonate Web API endpoint (_it could be also used for generating fixed/non-refreshable superuser tokens, aka. "API keys"_).
- Support for custom user request activity log attributes.
- One-Time Password (OTP) auth method (_via email code_).
- Multi-Factor Authentication (MFA) support (_currently requires any 2 different auth methods to be used_).
- Support for Record "proxy/projection" in preparation for the planned autogeneration of typed Go record models.
- Linear OAuth2 provider ([#5909](https://github.com/pocketbase/pocketbase/pull/5909); thanks @chnfyi).
- WakaTime OAuth2 provider ([#5829](https://github.com/pocketbase/pocketbase/pull/5829); thanks @tigawanna).
- Notion OAuth2 provider ([#4999](https://github.com/pocketbase/pocketbase/pull/4999); thanks @s-li1).
- monday.com OAuth2 provider ([#5346](https://github.com/pocketbase/pocketbase/pull/5346); thanks @Jaytpa01).
- New Instagram provider compatible with the new Instagram Login APIs ([#5588](https://github.com/pocketbase/pocketbase/pull/5588); thanks @pnmcosta).
    _The provider key is `instagram2` to prevent conflicts with existing linked users._
- Option to retrieve the OIDC OAuth2 user info from the `id_token` payload for the cases when the provider doesn't have a dedicated user info endpoint.
- Various minor UI improvements (_recursive `Presentable` view, slightly different collection options organization, zoom/pan for the logs chart, etc._)
- and many more...

#### Go/JSVM APIs changes

> - Go:   https://pocketbase.io/v023upgrade/go/.
> - JSVM: https://pocketbase.io/v023upgrade/jsvm/.

#### SDKs changes

- [JS SDK v0.22.0](https://github.com/pocketbase/js-sdk/blob/master/CHANGELOG.md)
- [Dart SDK v0.19.0](https://github.com/pocketbase/dart-sdk/blob/master/CHANGELOG.md)

#### Web APIs changes

- New `POST /api/batch` endpoint.

- New `GET /api/collections/meta/scaffolds` endpoint.

- New `DELETE /api/collections/{collection}/truncate` endpoint.

- New `POST /api/collections/{collection}/request-otp` endpoint.

- New `POST /api/collections/{collection}/auth-with-otp` endpoint.

- New `POST /api/collections/{collection}/impersonate/{id}` endpoint.

- ⚠️ If you are constructing requests to `/api/*` routes manually remove the trailing slash (_there is no longer trailing slash removal middleware registered by default_).

- ⚠️ Removed `/api/admins/*` endpoints because admins are converted to `_superusers` auth collection records.

- ⚠️ Previously when uploading new files to a multiple `file` field, new files were automatically appended to the existing field values.
     This behaviour has changed with v0.23+ and for consistency with the other multi-valued fields when uploading new files they will replace the old ones. If you want to prepend or append new files to an existing multiple `file` field value you can use the `+` prefix or suffix:
     ```js
     "documents": [file1, file2]  // => [file1_name, file2_name]
     "+documents": [file1, file2] // => [file1_name, file2_name, old1_name, old2_name]
     "documents+": [file1, file2] // => [old1_name, old2_name, file1_name, file2_name]
     ```

- ⚠️ Removed `GET /records/{id}/external-auths` and `DELETE /records/{id}/external-auths/{provider}` endpoints because this is now handled by sending list and delete requests to the `_externalAuths` collection.

- ⚠️ Changes to the app settings model fields and response (+new options such as `trustedProxy`, `rateLimits`, `batch`, etc.). The app settings Web APIs are mostly used by the Dashboard UI and rarely by the end users, but if you want to check all settings changes please refer to the [Settings Go struct](https://github.com/pocketbase/pocketbase/blob/develop/core/settings_model.go#L121).

- ⚠️ New flatten Collection model and fields structure. The Collection model Web APIs are mostly used by the Dashboard UI and rarely by the end users, but if you want to check all changes please refer to the [Collection Go struct](https://github.com/pocketbase/pocketbase/blob/develop/core/collection_model.go#L308).

- ⚠️ The top level error response `code` key was renamed to `status` for consistency with the Go APIs.
    The error field key remains `code`:
    ```js
    {
        "status": 400, // <-- old: "code"
        "message": "Failed to create record.",
        "data": {
            "title": {
                "code": "validation_required",
                "message": "Missing required value."
            }
        }
    }
    ```

- ⚠️ New fields in the `GET /api/collections/{collection}/auth-methods` response.
    _The old `authProviders`, `usernamePassword`, `emailPassword` fields are still returned in the response but are considered deprecated and will be removed in the future._
    ```js
    {
        "mfa": {
            "duration": 100,
            "enabled": true
        },
        "otp": {
            "duration": 0,
            "enabled": false
        },
        "password": {
            "enabled": true,
            "identityFields": ["email", "username"]
        },
        "oauth2": {
            "enabled": true,
            "providers": [{"name": "gitlab", ...}, {"name": "google", ...}]
        },
        // old fields...
    }
    ```

- ⚠️ Soft-deprecated the OAuth2 auth success `meta.avatarUrl` field in favour of `meta.avatarURL`.<|MERGE_RESOLUTION|>--- conflicted
+++ resolved
@@ -1,12 +1,12 @@
-<<<<<<< HEAD
 ## v0.27.0 (WIP)
 
 - Updated the mail attachments auto MIME type detection to use `gabriel-vasile/mimetype` for consistency and broader sniffing signatures support.
 
 - Updated the `select` field UI to accomodate better larger lists and RTL languages ([#4674](https://github.com/pocketbase/pocketbase/issues/4674)).
 
-- Minor UI fixes (_removed the superuser fields from the auth record create/update examples, fixed logs clipboard data copy, etc._).
-=======
+- Minor UI fixes (_removed the superuser fields from the auth record create/update examples, etc._).
+
+
 ## v0.26.4
 
 - Fixed `RecordErrorEvent.Error` and `CollectionErrorEvent.Error` sync with `ModelErrorEvent.Error` ([#6639](https://github.com/pocketbase/pocketbase/issues/6639)).
@@ -14,7 +14,6 @@
 - Fixed logs details clipboard copy.
 
 - Updated `modernc.org/sqlite` to 1.36.2.
->>>>>>> 75bba1d0
 
 
 ## v0.26.3
