<!DOCTYPE html>
<html lang="en">
<head>
    <meta charset="UTF-8" />
    <meta name="viewport" content="width=device-width, initial-scale=1.0" />
    <meta
        http-equiv="Content-Security-Policy"
        content="default-src 'self'; style-src 'self' 'unsafe-inline'; img-src 'self' http://127.0.0.1:* data: blob:; connect-src 'self' http://127.0.0.1:*; script-src 'self' 'sha256-GRUzBA7PzKYug7pqxv5rJaec5bwDCw1Vo6/IXwvD3Tc='"
    />

    <title>PocketBase</title>

    <link rel="apple-touch-icon" sizes="180x180" href="./images/favicon/apple-touch-icon.png">
    <link rel="icon" type="image/png" sizes="32x32" href="./images/favicon/favicon-32x32.png">
    <link rel="icon" type="image/png" sizes="16x16" href="./images/favicon/favicon-16x16.png">
    <link rel="manifest" href="./images/favicon/site.webmanifest">
    <link rel="mask-icon" href="./images/favicon/safari-pinned-tab.svg" color="#000000">
    <link rel="shortcut icon" href="./images/favicon/favicon.ico">
    <meta name="msapplication-TileColor" content="#ffffff">
    <meta name="msapplication-config" content="/images/favicon/browserconfig.xml">
    <meta name="theme-color" content="#ffffff">

    <!-- prefetch common tinymce resources to speed up the initial loading times -->
    <link rel="prefetch" href="./libs/tinymce/skins/content/default/content.min.css" as="style" />
    <link rel="prefetch" href="./libs/tinymce/skins/ui/pocketbase/skin.min.css" as="style" />
    <link rel="prefetch" href="./libs/tinymce/skins/ui/pocketbase/content.min.css" as="style" />
    <link rel="prefetch" href="./libs/tinymce/tinymce.min.js" as="script" />
    <link rel="prefetch" href="./libs/tinymce/themes/silver/theme.min.js" as="script" />
    <link rel="prefetch" href="./libs/tinymce/models/dom/model.min.js" as="script" />
    <link rel="prefetch" href="./libs/tinymce/icons/default/icons.min.js" as="script" />
    <link rel="prefetch" href="./libs/tinymce/plugins/autoresize/plugin.min.js" as="script" />
    <link rel="prefetch" href="./libs/tinymce/plugins/autolink/plugin.min.js" as="script" />
    <link rel="prefetch" href="./libs/tinymce/plugins/lists/plugin.min.js" as="script" />
    <link rel="prefetch" href="./libs/tinymce/plugins/link/plugin.min.js" as="script" />
    <link rel="prefetch" href="./libs/tinymce/plugins/image/plugin.min.js" as="script" />
    <link rel="prefetch" href="./libs/tinymce/plugins/searchreplace/plugin.min.js" as="script" />
    <link rel="prefetch" href="./libs/tinymce/plugins/fullscreen/plugin.min.js" as="script" />
    <link rel="prefetch" href="./libs/tinymce/plugins/media/plugin.min.js" as="script" />
    <link rel="prefetch" href="./libs/tinymce/plugins/table/plugin.min.js" as="script" />
    <link rel="prefetch" href="./libs/tinymce/plugins/code/plugin.min.js" as="script" />
    <link rel="prefetch" href="./libs/tinymce/plugins/codesample/plugin.min.js" as="script" />

    <script>
        window.Prism = window.Prism || {};
        window.Prism.manual = true;
    </script>
<<<<<<< HEAD
  <script type="module" crossorigin src="./assets/index-1752149b.js"></script>
  <link rel="stylesheet" href="./assets/index-d07c056e.css">
=======
  <script type="module" crossorigin src="./assets/index-4943a5f8.js"></script>
  <link rel="stylesheet" href="./assets/index-7c655259.css">
>>>>>>> b7407edc
</head>
<body>
    <div id="app"></div>
    
</body>
</html><|MERGE_RESOLUTION|>--- conflicted
+++ resolved
@@ -44,13 +44,8 @@
         window.Prism = window.Prism || {};
         window.Prism.manual = true;
     </script>
-<<<<<<< HEAD
-  <script type="module" crossorigin src="./assets/index-1752149b.js"></script>
+  <script type="module" crossorigin src="./assets/index-8d161774.js"></script>
   <link rel="stylesheet" href="./assets/index-d07c056e.css">
-=======
-  <script type="module" crossorigin src="./assets/index-4943a5f8.js"></script>
-  <link rel="stylesheet" href="./assets/index-7c655259.css">
->>>>>>> b7407edc
 </head>
 <body>
     <div id="app"></div>
